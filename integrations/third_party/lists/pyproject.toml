[project]
name = "Lists"
version = "9.1"
description = "A set of tools to facilitate managing custom lists within Google SecOps."
<<<<<<< HEAD
requires-python = ">=3.11"
dependencies = [
    "tipcommon",
    "environmentcommon",
]
=======
requires-python = ">=3.11,<3.12"
dependencies = []
>>>>>>> d56c9088

[dependency-groups]
dev = [
    "integration-testing",
    "pytest>=8.3.5",
    "soar-sdk",
]

[tool.uv.sources]
soar-sdk = { git = "https://github.com/chronicle/soar-sdk.git" }
integration-testing = { path = "../../../packages/integration_testing" }
tipcommon = { path = "../../../packages/tipcommon/TIPCommon-2.2.7/TIPCommon-2.2.7-py2.py3-none-any.whl" }
environmentcommon = { path = "../../../packages/envcommon/EnvironmentCommon-1.0.2/EnvironmentCommon-1.0.2-py2.py3-none-any.whl" }<|MERGE_RESOLUTION|>--- conflicted
+++ resolved
@@ -1,17 +1,12 @@
 [project]
 name = "Lists"
-version = "9.1"
+version = "8.0"
 description = "A set of tools to facilitate managing custom lists within Google SecOps."
-<<<<<<< HEAD
 requires-python = ">=3.11"
 dependencies = [
     "tipcommon",
     "environmentcommon",
 ]
-=======
-requires-python = ">=3.11,<3.12"
-dependencies = []
->>>>>>> d56c9088
 
 [dependency-groups]
 dev = [
