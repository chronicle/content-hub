<<<<<<< HEAD
-   description: New integration added - Recorded Future Intelligence.
    integration_version: 1.0
    item_name: Recorded Future Intelligence
    item_type: Integration
    publish_time: 1727693675
    ticket_number: ''
    new: true
    regressive: false
    deprecated: false
    removed: false
-   description: New actions added - Get Playbook Alert Details, Refresh Playbook
        Alert, Update Playbook Alert.
    integration_version: 2.0
    item_name: Recorded Future Intelligence
    item_type: Integration
    publish_time: 1734599375
    ticket_number: '384148342'
    new: true
    regressive: false
    deprecated: false
    removed: false
-   description: New connectors added - Playbook Alerts Connector, Playbook Alerts
        Tracking Connector.
    integration_version: 2.0
    item_name: Recorded Future Intelligence
    item_type: Integration
    publish_time: 1734599375
    ticket_number: '384148342'
    new: true
    regressive: false
    deprecated: false
    removed: false
-   description: 'Important - Updated the integration code to work with Python version
        3.11. To ensure compatibility and avoid disruptions, follow the upgrade best
        practices described in the following document: https://cloud.google.com/chronicle/docs/soar/respond/integrations-setup/upgrade-python-versions'
    integration_version: 3.0
    item_name: RecordedFutureIntelligence
    item_type: Integration
    publish_time: 1735211450
    ticket_number: ''
    new: false
    regressive: false
    deprecated: false
    removed: false
-   description: |
        Fix invalid parameter in Update Playbook Alert action.
        Fix incorrect alert timestamp key in Playbook Alert Connectors.
    integration_version: 4.0
    item_name: RecordedFutureIntelligence
    item_type: Integration
    publish_time: 1742397085
    ticket_number: '393405339'
    new: false
    regressive: false
    deprecated: false
    removed: false
-   description: Integration - Regressive! All integration items were updated to comply
        with Marketplace requirements. If you've made any custom changes to the official
        integration items, make sure to copy them before upgrading as they will be
        irreversible overwritten otherwise.
    integration_version: 5.0
    item_name: RecordedFutureIntelligence
    item_type: Integration
    publish_time: 1742832164
    ticket_number: '405144847'
    new: false
    regressive: true
    deprecated: false
    removed: false
-   description: |
        Added support for Recorded Future Sandbox.
        New actions added - Detonate File, Detonate URL.
        Upgraded Recorded Future API SDK to v2.
    integration_version: 6.0
    item_name: RecordedFutureIntelligence
    item_type: Integration
    publish_time: 1745153070
    ticket_number: '405144847'
    new: false
    regressive: true
    deprecated: false
    removed: false
-   description: |
        Fix legacy Classic Alert status parameter in connector and actions.
        Fix missing Playbook Alert category parameter for Update Playbook Alert action.
        Fix Recorded Future API SDK logging issue preventing actions from exiting successfully.
    integration_version: 6.1
    item_name: RecordedFutureIntelligence
    item_type: Integration
    publish_time: 1745153070
    ticket_number: '405144847'
    new: false
    regressive: false
    deprecated: false
    removed: false
=======
- description: New integration added - Recorded Future Intelligence.
  integration_version: 1.0
  item_name: Recorded Future Intelligence
  item_type: Integration
  publish_time: '2024-09-30'
  ticket_number: ''
  new: true
  regressive: false
  deprecated: false
  removed: false
- description: New actions added - Get Playbook Alert Details, Refresh Playbook Alert,
    Update Playbook Alert.
  integration_version: 2.0
  item_name: Recorded Future Intelligence
  item_type: Integration
  publish_time: '2024-12-19'
  ticket_number: '384148342'
  new: true
  regressive: false
  deprecated: false
  removed: false
- description: New connectors added - Playbook Alerts Connector, Playbook Alerts Tracking
    Connector.
  integration_version: 2.0
  item_name: Recorded Future Intelligence
  item_type: Integration
  publish_time: '2024-12-19'
  ticket_number: '384148342'
  new: true
  regressive: false
  deprecated: false
  removed: false
- description: 'Important - Updated the integration code to work with Python version
    3.11. To ensure compatibility and avoid disruptions, follow the upgrade best practices
    described in the following document: https://cloud.google.com/chronicle/docs/soar/respond/integrations-setup/upgrade-python-versions'
  integration_version: 3.0
  item_name: RecordedFutureIntelligence
  item_type: Integration
  publish_time: '2024-12-26'
  ticket_number: ''
  new: false
  regressive: false
  deprecated: false
  removed: false
- description: Integration update
  integration_version: 4.0
  item_name: RecordedFutureIntelligence
  item_type: Integration
  publish_time: '2025-03-19'
  ticket_number: '393405339'
  new: false
  regressive: false
  deprecated: false
  removed: false
- description: Integration - Regressive! All integration items were updated to comply
    with Marketplace requirements. If you've made any custom changes to the official
    integration items, make sure to copy them before upgrading as they will be irreversible
    overwritten otherwise.
  integration_version: 5.0
  item_name: RecordedFutureIntelligence
  item_type: Integration
  publish_time: '2025-03-24'
  ticket_number: '405144847'
  new: false
  regressive: true
  deprecated: false
  removed: false
- description: Integration - Regressive! All integration items were updated to comply
    with Marketplace requirements. If you've made any custom changes to the official
    integration items, make sure to copy them before upgrading as they will be irreversible
    overwritten otherwise.
  integration_version: 6.0
  item_name: RecordedFutureIntelligence
  item_type: Integration
  publish_time: '2025-04-20'
  ticket_number: '405144847'
  new: false
  regressive: true
  deprecated: false
  removed: false
>>>>>>> c0b56ccf
<|MERGE_RESOLUTION|>--- conflicted
+++ resolved
@@ -1,100 +1,3 @@
-<<<<<<< HEAD
--   description: New integration added - Recorded Future Intelligence.
-    integration_version: 1.0
-    item_name: Recorded Future Intelligence
-    item_type: Integration
-    publish_time: 1727693675
-    ticket_number: ''
-    new: true
-    regressive: false
-    deprecated: false
-    removed: false
--   description: New actions added - Get Playbook Alert Details, Refresh Playbook
-        Alert, Update Playbook Alert.
-    integration_version: 2.0
-    item_name: Recorded Future Intelligence
-    item_type: Integration
-    publish_time: 1734599375
-    ticket_number: '384148342'
-    new: true
-    regressive: false
-    deprecated: false
-    removed: false
--   description: New connectors added - Playbook Alerts Connector, Playbook Alerts
-        Tracking Connector.
-    integration_version: 2.0
-    item_name: Recorded Future Intelligence
-    item_type: Integration
-    publish_time: 1734599375
-    ticket_number: '384148342'
-    new: true
-    regressive: false
-    deprecated: false
-    removed: false
--   description: 'Important - Updated the integration code to work with Python version
-        3.11. To ensure compatibility and avoid disruptions, follow the upgrade best
-        practices described in the following document: https://cloud.google.com/chronicle/docs/soar/respond/integrations-setup/upgrade-python-versions'
-    integration_version: 3.0
-    item_name: RecordedFutureIntelligence
-    item_type: Integration
-    publish_time: 1735211450
-    ticket_number: ''
-    new: false
-    regressive: false
-    deprecated: false
-    removed: false
--   description: |
-        Fix invalid parameter in Update Playbook Alert action.
-        Fix incorrect alert timestamp key in Playbook Alert Connectors.
-    integration_version: 4.0
-    item_name: RecordedFutureIntelligence
-    item_type: Integration
-    publish_time: 1742397085
-    ticket_number: '393405339'
-    new: false
-    regressive: false
-    deprecated: false
-    removed: false
--   description: Integration - Regressive! All integration items were updated to comply
-        with Marketplace requirements. If you've made any custom changes to the official
-        integration items, make sure to copy them before upgrading as they will be
-        irreversible overwritten otherwise.
-    integration_version: 5.0
-    item_name: RecordedFutureIntelligence
-    item_type: Integration
-    publish_time: 1742832164
-    ticket_number: '405144847'
-    new: false
-    regressive: true
-    deprecated: false
-    removed: false
--   description: |
-        Added support for Recorded Future Sandbox.
-        New actions added - Detonate File, Detonate URL.
-        Upgraded Recorded Future API SDK to v2.
-    integration_version: 6.0
-    item_name: RecordedFutureIntelligence
-    item_type: Integration
-    publish_time: 1745153070
-    ticket_number: '405144847'
-    new: false
-    regressive: true
-    deprecated: false
-    removed: false
--   description: |
-        Fix legacy Classic Alert status parameter in connector and actions.
-        Fix missing Playbook Alert category parameter for Update Playbook Alert action.
-        Fix Recorded Future API SDK logging issue preventing actions from exiting successfully.
-    integration_version: 6.1
-    item_name: RecordedFutureIntelligence
-    item_type: Integration
-    publish_time: 1745153070
-    ticket_number: '405144847'
-    new: false
-    regressive: false
-    deprecated: false
-    removed: false
-=======
 - description: New integration added - Recorded Future Intelligence.
   integration_version: 1.0
   item_name: Recorded Future Intelligence
@@ -175,4 +78,16 @@
   regressive: true
   deprecated: false
   removed: false
->>>>>>> c0b56ccf
+- description: |
+        Fix legacy Classic Alert status parameter in connector and actions.
+        Fix missing Playbook Alert category parameter for Update Playbook Alert action.
+        Fix Recorded Future API SDK logging issue preventing actions from exiting successfully.
+    integration_version: 6.1
+    item_name: RecordedFutureIntelligence
+    item_type: Integration
+    publish_time: '2025-08-01'
+    ticket_number: ''
+    new: false
+    regressive: false
+    deprecated: false
+    removed: false