# Copyright 2025 Google LLC
#
# Licensed under the Apache License, Version 2.0 (the "License");
# you may not use this file except in compliance with the License.
# You may obtain a copy of the License at
#
#     http://www.apache.org/licenses/LICENSE-2.0
#
# Unless required by applicable law or agreed to in writing, software
# distributed under the License is distributed on an "AS IS" BASIS,
# WITHOUT WARRANTIES OR CONDITIONS OF ANY KIND, either express or implied.
# See the License for the specific language governing permissions and
# limitations under the License.

from __future__ import annotations

import base64
import binascii
import datetime
import email.errors
import email.header
import hashlib
import ipaddress
import json
import os
import re
import string
import typing
import urllib
import uuid
from base64 import urlsafe_b64decode
from collections import Counter
from email.message import Message
from email.utils import parseaddr
from html import unescape
from json import JSONEncoder
from typing import Any
from urllib.parse import parse_qs, unquote, urlparse

import chardet
import dateutil.parser
import extract_msg
import ioc_fanger
import magic
import olefile
from html2text import HTML2Text
from msg_parser import MsOxMessage
from soar_sdk.SiemplifyDataModel import EntityTypes
from soar_sdk.SiemplifyLogger import SiemplifyLogger
from soar_sdk.SiemplifyUtils import dict_to_flat
from tld import get_fld
from urlextract import URLExtract

from . import EmailParserRouting, OleId
<<<<<<< HEAD
from .EmailUtilitiesManager import (
    extract_valid_ips_from_body,
    fix_malformed_eml_content,
)
=======
from .EmailUtilitiesManager import fix_malformed_eml_content
from soar_sdk.SiemplifyDataModel import Attachment

>>>>>>> a89b775c
if typing.TYPE_CHECKING:
    from collections.abc import Iterable

""" Regexes used by the parser """
IPV4_REGEX = re.compile(r"""(\d{1,3}\.\d{1,3}\.\d{1,3}\.\d{1,3})""")
IPV6_REGEX = re.compile(
    r"""((?:[0-9A-Fa-f]{1,4}:){6}(?:[0-9A-Fa-f]{1,4}:[0-9A-Fa-f]{1,4}|(?:(?:[0-9]|[1-9][0-9]|1[0-9]{2}|2[0-4][0-9]|25[0-5])\.){3}(?:[0-9]|[1-9][0-9]|1[0-9]{2}|2[0-4][0-9]|25[0-5]))|::(?:[0-9A-Fa-f]{1,4}:){5}(?:[0-9A-Fa-f]{1,4}:[0-9A-Fa-f]{1,4}|(?:(?:[0-9]|[1-9][0-9]|1[0-9]{2}|2[0-4][0-9]|25[0-5])\.){3}(?:[0-9]|[1-9][0-9]|1[0-9]{2}|2[0-4][0-9]|25[0-5]))|(?:[0-9A-Fa-f]{1,4})?::(?:[0-9A-Fa-f]{1,4}:){4}(?:[0-9A-Fa-f]{1,4}:[0-9A-Fa-f]{1,4}|(?:(?:[0-9]|[1-9][0-9]|1[0-9]{2}|2[0-4][0-9]|25[0-5])\.){3}(?:[0-9]|[1-9][0-9]|1[0-9]{2}|2[0-4][0-9]|25[0-5]))|(?:[0-9A-Fa-f]{1,4}:[0-9A-Fa-f]{1,4})?::(?:[0-9A-Fa-f]{1,4}:){3}(?:[0-9A-Fa-f]{1,4}:[0-9A-Fa-f]{1,4}|(?:(?:[0-9]|[1-9][0-9]|1[0-9]{2}|2[0-4][0-9]|25[0-5])\.){3}(?:[0-9]|[1-9][0-9]|1[0-9]{2}|2[0-4][0-9]|25[0-5]))|(?:(?:[0-9A-Fa-f]{1,4}:){,2}[0-9A-Fa-f]{1,4})?::(?:[0-9A-Fa-f]{1,4}:){2}(?:[0-9A-Fa-f]{1,4}:[0-9A-Fa-f]{1,4}|(?:(?:[0-9]|[1-9][0-9]|1[0-9]{2}|2[0-4][0-9]|25[0-5])\.){3}(?:[0-9]|[1-9][0-9]|1[0-9]{2}|2[0-4][0-9]|25[0-5]))|(?:(?:[0-9A-Fa-f]{1,4}:){,3}[0-9A-Fa-f]{1,4})?::[0-9A-Fa-f]{1,4}:(?:[0-9A-Fa-f]{1,4}:[0-9A-Fa-f]{1,4}|(?:(?:[0-9]|[1-9][0-9]|1[0-9]{2}|2[0-4][0-9]|25[0-5])\.){3}(?:[0-9]|[1-9][0-9]|1[0-9]{2}|2[0-4][0-9]|25[0-5]))|(?:(?:[0-9A-Fa-f]{1,4}:){,4}[0-9A-Fa-f]{1,4})?::(?:[0-9A-Fa-f]{1,4}:[0-9A-Fa-f]{1,4}|(?:(?:[0-9]|[1-9][0-9]|1[0-9]{2}|2[0-4][0-9]|25[0-5])\.){3}(?:[0-9]|[1-9][0-9]|1[0-9]{2}|2[0-4][0-9]|25[0-5]))|(?:(?:[0-9A-Fa-f]{1,4}:){,5}[0-9A-Fa-f]{1,4})?::[0-9A-Fa-f]{1,4}|(?:(?:[0-9A-Fa-f]{1,4}:){,6}[0-9A-Fa-f]{1,4})?::)""",
)
WINDOW_SLICE_REGEX = re.compile(r"""\s""")
EMAIL_REGEX = re.compile(
    r"""([a-zA-Z0-9.!#$%&'*+-/=?^_`{|}~-]+@[a-zA-Z0-9-]+(?:\.[a-zA-Z0-9-]+)*)""",
    re.MULTILINE,
)
EMAIL_TLD_REGEX = re.compile(
    r"""([a-zA-Z0-9.!#$%&'*+-/=?^_`{|}~-]+@[a-zA-Z0-9-]+(?:\.[a-zA-Z0-9-]+)+)""",
    re.MULTILINE,
)
recv_dom_regex = re.compile(
    r"""(?:(?:from|by)\s+)([a-zA-Z0-9-]+(?:\.[a-zA-Z0-9-]{2,})+)""",
    re.MULTILINE,
)

IOC_TYPES = {
    "urls": "DestinationURL",
    "emails": "USERUNIQNAME",
    "ips": "ADDRESS",
    "domains": "DOMAIN",
    "hashes": "FILEHASH",
}


def compile_re(string):
    return re.compile(string, flags=re.IGNORECASE | re.MULTILINE)


ENTITY_REGEXS = {
    "FILEHASH": {
        "patterns": [
            compile_re(
                r"""(?:(?<=\s)|(?<=^))([a-f0-9]{32})(?:(<=\s)|(?<=$)|(?<=\b))""",
            ),
            compile_re(
                r"""(?:(?<=\s)|(?<=^))([a-f0-9]{64})(?:(<=\s)|(?<=$)|(?<=\b))""",
            ),
            compile_re(
                r"""(?:(?<=\s)|(?<=^))([a-f0-9]{128})(?:(<=\s)|(?<=$)|(?<=\b))""",
            ),
            compile_re(
                r"""(?:(?<=\s)|(?<=^))([a-f0-9]{40})(?:(<=\s)|(?<=$)|(?<=\b))""",
            ),
        ],
    },
    "DestinationURL": {
        "patterns": [
            # compile_re(r'''(?i)\b(?:(?:https?|ftps?|http?):(?:/{1,3}|[a-z0-9%])
            # (?:[^\s()<>{}\[\]]+|\([^\s()]*?\([^\s()]+\)[^\s()]*?\)|\([^\s]+?\))+
            # (?:[\w\-._~%!$&'()*+,;=:/?#\[\]@]+)|(?:(?<!@)[a-z0-9]+
            # (?:[.\-][a-z0-9]+)*[.](?:\w)\b/?(?!@)))''')
            compile_re(
                r"""(?i)\b(?:(?:https?|ftps?|http?){1}:(?:\/{2}|[a-z0-9%])(?:[^\s()<>{}\[\]]+|\([^\s()]*?\([^\s()]+\)[^\s()]*?\)|\([^\s]+?\))+(?:[\w\-._~%!$&'()*+,;=:\/?#\[\]@]+))""",
            ),
        ],
    },
    "ADDRESS": {
        "patterns": [
            compile_re(
                r"""(?:(?:1\d\d|2[0-5][0-5]|2[0-4]\d|0?[1-9]\d|0?0?\d)\.|.*?\[\.\]|\.|\.){3}(?:1\d\d|2[0-5][0-5]|2[0-4]\d|0?[1-9]\d|0?0?\d)""",
            ),
        ],
    },
}


EXTEND_GRAPH_URL = "{}/external/v1/investigator/ExtendCaseGraph"
INVALID_URL_PATTERN = r"https://[^\s]+https://[^\s]+"


class EmailEncoder(JSONEncoder):
    def default(self, o):
        return o.__dict__


maketrans = str.maketrans


class URLDefenseDecoder:
    @staticmethod
    def __init__():
        URLDefenseDecoder.ud_pattern = re.compile(
            r"https://urldefense(?:\.proofpoint)?\.com/(v[0-9])/",
        )
        URLDefenseDecoder.v1_pattern = re.compile(r"u=(?P<url>.+?)&k=")
        URLDefenseDecoder.v2_pattern = re.compile(r"u=(?P<url>.+?)&[dc]=")
        # URLDefenseDecoder.v3_pattern =
        # re.compile(r'v3/__(?P<url>.+?)__;(?P<enc_bytes>.*?)!')
        URLDefenseDecoder.v3_pattern = re.compile(
            r"v3/__(?P<url>.+?)__(;(?P<enc_bytes>.*?)!)?",
        )
        URLDefenseDecoder.v3_token_pattern = re.compile(r"\*(\*.)?")
        URLDefenseDecoder.v3_single_slash = re.compile(
            r"^([a-z0-9+.-]+:/)([^/].+)",
            re.IGNORECASE,
        )
        URLDefenseDecoder.v3_run_mapping = {}
        run_values = (
            string.ascii_uppercase + string.ascii_lowercase + string.digits + "-" + "_"
        )
        run_length = 2
        for value in run_values:
            URLDefenseDecoder.v3_run_mapping[value] = run_length
            run_length += 1

    def decode(self, rewritten_url):
        match = self.ud_pattern.search(rewritten_url)
        if match:
            if match.group(1) == "v1":
                return self.decode_v1(rewritten_url)
            if match.group(1) == "v2":
                return self.decode_v2(rewritten_url)
            if match.group(1) == "v3":
                return self.decode_v3(rewritten_url)
            raise ValueError("Unrecognized version in: ", rewritten_url)
        return rewritten_url

    def decode_v1(self, rewritten_url):
        match = self.v1_pattern.search(rewritten_url)
        if match:
            url_encoded_url = match.group("url")
            html_encoded_url = unquote(url_encoded_url)
            url = unescape(html_encoded_url)
            return url
        raise ValueError("Error parsing URL")

    def decode_v2(self, rewritten_url):
        match = self.v2_pattern.search(rewritten_url)
        if match:
            special_encoded_url = match.group("url")
            trans = maketrans("-_", "%/")
            url_encoded_url = special_encoded_url.translate(trans)
            html_encoded_url = unquote(url_encoded_url)
            url = unescape(html_encoded_url)
            return url
        raise ValueError("Error parsing URL")

    def decode_v3(self, rewritten_url):
        def replace_token(token):
            if token == "*":
                character = self.dec_bytes[self.current_marker]
                self.current_marker += 1
                return character
            if token.startswith("**"):
                run_length = self.v3_run_mapping[token[-1]]
                run = self.dec_bytes[
                    self.current_marker : self.current_marker + run_length
                ]
                self.current_marker += run_length
                return run

        def substitute_tokens(text, start_pos=0):
            match = self.v3_token_pattern.search(text, start_pos)
            if match:
                start = text[start_pos : match.start()]
                built_string = start
                token = text[match.start() : match.end()]
                built_string += replace_token(token)
                built_string += substitute_tokens(text, match.end())
                return built_string
            return text[start_pos : len(text)]

        match = self.v3_pattern.search(rewritten_url)
        if match:
            url = match.group("url")
            singleSlash = self.v3_single_slash.findall(url)
            if singleSlash and len(singleSlash[0]) == 2:
                url = singleSlash[0][0] + "/" + singleSlash[0][1]
            encoded_url = unquote(url)
            if match.group("enc_bytes"):
                enc_bytes = match.group("enc_bytes")
                enc_bytes += "=="
                self.dec_bytes = (urlsafe_b64decode(enc_bytes)).decode("utf-8")
                self.current_marker = 0
                return substitute_tokens(encoded_url)
            return encoded_url

        raise ValueError("Error parsing URL")


class EmailUtils:
    def __init__(self, custom_regex=None):
        self.custom_regex = custom_regex

    @staticmethod
    def find_urls_regex(body: str) -> Iterable[str]:
        """Finds URLs in a string using a regular expression.

        Args:
            body: The input string.

        Returns:
            A list of URLs found in the mail body.

        """
        url_regex = re.compile(
            r"(?i)\b(?:(?:https?|ftps?|http?|mailto):\/\/|www\.)"
            r"(?:[\w\-._~%!$&'()*+,;=:@]+|\[[\]\w\.:]+\])"
            r"(?::\d+)?"
            r"(?:\/(?:[\w\-._~%!$&'()*+,;=:@\/#]|\[[\]\w\.:]+\])*)?",
        )

        matched_urls = [match.group() for match in url_regex.finditer(body)]

        return matched_urls

    @staticmethod
    def attachment(filename, content):
        mime_type, mime_type_short = EmailUtils.get_mime_type(content)
        attachment_json = {
            "filename": filename,
            "size": len(content),
            "extension": os.path.splitext(filename)[1][1:],
            "hash": {
                "md5": hashlib.md5(content).hexdigest(),
                "sha1": hashlib.sha1(content).hexdigest(),
                "sha256": hashlib.sha256(content).hexdigest(),
                "sha512": hashlib.sha512(content).hexdigest(),
            },
            "mime_type": mime_type,
            "mime_type_short": mime_type_short,
            "raw": base64.b64encode(content).decode(),
        }
        return attachment_json

    @staticmethod
    def clean_found_url(url):
        if "." not in url and "[" not in url:
            # if we found a URL like e.g. http://afafasasfasfas; that makes no
            # sense, thus skip it. Include http://[2001:db8::1]
            return None

        try:
            url = (
                url.lstrip("\"'\t \r\n").replace("\r", "").replace("\n", "").rstrip("/")
            )
            url = re.sub(r"[^\w\s:/?.=&%-]", "", url).rstrip(" .]")
            url = urllib.parse.urlparse(url).geturl()

            if ":/" in url[:10]:
                scheme_url = re.sub(r":/{1,3}", "://", url, count=1)
            else:
                scheme_url = "noscheme://" + url

            parsed_url = urllib.parse.urlparse(scheme_url)
            if parsed_url.hostname is None:
                return None

            tld = parsed_url.hostname.rstrip(".").rsplit(".", 1)[-1].lower()
            if tld in (
                "aspx",
                "css",
                "gif",
                "htm",
                "html",
                "js",
                "jpg",
                "jpeg",
                "php",
                "png",
            ):
                # print('returning clean with no url')
                return None
        except ValueError:
            # print('Unable to parse URL - %s', url)
            return None

        # let's try to be smart by stripping of noisy bogus parts
        url = re.split(r"""[', ")}\\]""", url, 1)[0]

        # filter bogus URLs
        if url.endswith("://"):
            # print('returning clean with no url')
            return None
        if "&" in url:
            url = unescape(url)
        # print(f'post clean: {url}')
        return url

    @staticmethod
    def string2date(line):
        default_date = "1970-01-01T00:00:00+0000"

        # if the input is empty, we return a default date
        if line == "":
            return dateutil.parser.parse(default_date)

        try:
            date_ = email.utils.parsedate_to_datetime(line)
        except (TypeError, ValueError, LookupError):
            try:
                date_ = dateutil.parser.parse(line)
            except (AttributeError, ValueError, OverflowError):
                # Now we are facing an invalid date.
                return dateutil.parser.parse(default_date)

        if date_.tzname() is None:
            return date_.replace(tzinfo=datetime.UTC)

        return date_

    @staticmethod
    def get_file_hash(data):
        """Generate hashes of various types (MD5, SHA-1, SHA-256, SHA-512) for the
        provided data.

        Args:
          data (bytes): The data to calculate the hashes on.

        Returns:
          dict: Returns a dict with as key the hash-type and value the calculated hash.

        """
        hashalgo = ["md5", "sha1", "sha256", "sha512"]
        hash_ = {}

        for k in hashalgo:
            ha = getattr(hashlib, k)
            h = ha()
            h.update(data)
            hash_[k] = h.hexdigest()

        return hash_

    @staticmethod
    def decode_string(string, encoding):
        if string == b"":
            return ""

        if encoding is not None:
            try:
                return string.decode(encoding)
            except (UnicodeDecodeError, LookupError):
                pass

        if chardet:
            enc = chardet.detect(string)
            if not (enc["confidence"] is None or enc["encoding"] is None) and not (
                enc["confidence"] == 1 and enc["encoding"] == "ascii"
            ):
                value = string.decode(enc["encoding"], "replace")
            else:
                value = string.decode("ascii", "replace")
        else:
            text = ""

            for e in ("latin1", "utf-8"):
                try:
                    text = string.decode(e)
                except UnicodeDecodeError:
                    pass
                else:
                    break

            if text == "":
                value = string.decode("ascii", "ignore")
            else:
                value = text

        return value

    def json_serial(obj):
        """JSON serializer for objects not serializable by default json code."""
        if isinstance(obj, datetime.datetime):
            if obj.tzinfo is not None:
                serial = obj.astimezone(datetime.UTC).isoformat()
            else:
                serial = obj.isoformat()

            return serial

        raise TypeError(f"Type not serializable - {type(obj)!s}")

    def export_to_json(parsed_msg, sort_keys=False):
        """Function to convert a parsed e-mail dict to a JSON string.

        Args:
            parsed_msg (dict): The parsed e-mail dict which is the result of
                               one of the decode_email functions.
            sort_keys (bool, optional): If True, sorts the keys in the JSON output.
                                        Default: False.

        Returns:
            str: Returns the JSON string.

        """
        return json.dumps(
            parsed_msg,
            default=EmailUtils.json_serial,
            cls=EmailEncoder,
            sort_keys=sort_keys,
            indent=2,
        )

    @staticmethod
    def decode_field(field):
        try:
            _decoded = email.header.decode_header(field)
        except email.errors.HeaderParseError:
            return field

        string = ""

        for _text, charset in _decoded:
            if charset:
                string += EmailUtils.decode_string(_text, charset)
            elif isinstance(_text, bytes):
                string += _text.decode("utf-8", "ignore")
            else:
                string += _text
        return string

    @staticmethod
    def get_mime_type(data):
        """Get mime-type information based on the provided bytes object.

        Args:
            data: Binary data.

        Returns:
            typing.Tuple[str, str]: Identified mime information and mime-type.
                If **magic** is not available, returns *None, None*.
                E.g. *"ELF 64-bit LSB shared object, x86-64, version 1 (SYSV)",
                "application/x-sharedlib"*

        """
        if magic is None:
            return None, None

        detected = magic.detect_from_content(data)
        return detected.name, detected.mime_type

    @staticmethod
    def is_ole_file(content_bytes):
        try:
            return olefile.isOleFile(content_bytes)
        except (FileNotFoundError, ValueError):
            return False

    @staticmethod
    def extract_ips(body, include_internal=False) -> list[str]:
        """extract ips from email body.

        Args:
            include_internal (bool): include internal ips.

        Returns:
            list[str] : list of valid ips.
        """
        ips: typing.Counter[str] = Counter()
        for ip in extract_valid_ips_from_body(body):
            try:
                ipaddress_match = ipaddress.ip_address(ip)

            except ValueError:
                continue

            else:
                if not (ipaddress_match.is_private) or (
                    include_internal and ip != "::"
                ):
                    ips[ip] = 1
        ips = list(ips)

        return ips

    @staticmethod
    def extract_domains_from_urls(urls):
        # Extract domains
        domains: typing.Counter[str] = Counter()
        for match in urls:
            try:
                dom = get_fld(match.lower(), fix_protocol=True)
                domains[dom] = 1
            except Exception:
                pass
        return list(domains)

    @staticmethod
    def extract_emails(body):
        extracted_emails = {}

        extractor = URLExtract(cache_dns=False, extract_email=True)
        try:
            matched_urls = extractor.find_urls(body)

        except UnicodeDecodeError:
            matched_urls = EmailUtils.find_urls_regex(body)

        for match in matched_urls:
            c = URLExtract(cache_dns=False)
            try:
                removed_url = c.find_urls(match, check_dns=False)

            except UnicodeDecodeError:
                removed_url = EmailUtils.find_urls_regex(match)

            if not removed_url:
                match = re.sub(r"^.*mailto:", "", match)
                match = re.sub(r"^.*:", "", match)
                emails = match.split(",")
                for e in emails:
                    email = e.strip().lower()
                    if re.match(
                        r"[a-zA-Z0-9._%+-]+@[a-zA-Z0-9.-]+\.[a-zA-Z]{2,}",
                        email,
                    ):
                        extracted_emails[email] = 1

        return list(extracted_emails)

    @staticmethod
    def get_urls(body: str) -> list[str]:
        """Function for extracting URLs from the input string.

        Args:
            body (str): Text input which should be searched for URLs.

        Returns:
            list: Returns a list of URLs found in the input string.

        """
        list_observed_urls: typing.Counter[str] = Counter()
        extractor = URLExtract(cache_dns=False)
        try:
            matched_urls = extractor.find_urls(body, check_dns=True)

        except UnicodeDecodeError:
            matched_urls = EmailUtils.find_urls_regex(body)

        for found_url in matched_urls:
            if "." not in found_url:
                # if we found a URL like e.g. http://afafasasfasfas; that makes no
                # sense, thus skip it
                continue
            try:
                ipaddress.ip_address(found_url)
                # we want to skip any IP addresses we find in the body.  These will be
                # added when via the extract_ips method.
                continue
            except ValueError:
                pass
            clean_uri = EmailUtils.clean_found_url(found_url)
            if clean_uri is not None:
                list_observed_urls[clean_uri] = 1
        return list(list_observed_urls)

    def parsed_entities(self, in_str):
        entities = []
        entities.extend([])
        urls = EmailUtils.get_urls(in_str)
        for url in urls:
            entity = {}
            entity["entity_type"] = "DestinationURL"
            entity["identifier"] = url
            entities.append(entity)

        for domain in EmailUtils.extract_domains_from_urls(urls):
            entity = {}
            entity["entity_type"] = "DOMAIN"
            entity["identifier"] = domain
            entities.append(entity)

        for user in EmailUtils.extract_emails(in_str):
            entity = {}
            entity["entity_type"] = "USERUNIQNAME"
            entity["identifier"] = user
            entities.append(entity)

        for ip in EmailUtils.extract_ips(in_str, include_internal=True):
            entity = {}
            entity["entity_type"] = "ADDRESS"
            entity["identifier"] = ip
            entities.append(entity)

        entities.extend(self.custom_entities(in_str))
        return entities

    def custom_entities(self, in_str):
        matched_entities = []
        for entity_source in [ENTITY_REGEXS, self.custom_regex]:
            for entity_type in entity_source:
                for regex_search in entity_source[entity_type]["patterns"]:
                    matches = re.finditer(regex_search, in_str)
                    if bool(matches):
                        for m in matches:
                            entity = {}
                            entity["entity_type"] = entity_type
                            if entity_type == "DestinationURL":
                                entity["identifier"] = EmailUtils.clean_found_url(
                                    m.group(0),
                                )
                            elif (
                                entity_type == "ADDRESS"
                                and not extract_valid_ips_from_body(m.group(0))
                            ):
                                continue
                            else:
                                entity["identifier"] = m.group(0)

                            if entity["identifier"] and re.search(
                                INVALID_URL_PATTERN,
                                entity["identifier"],
                            ):
                                continue
                            if entity["identifier"]:
                                matched_entities.append(entity)
        return matched_entities

    @staticmethod
    def parse_routing(entries):
        r = {}
        r["hosts"] = []
        r["ips"] = []
        r["domains"] = []

        for entry in entries:
            try:
                ip_obj = ipaddress.ip_address(entry)
            except ValueError:
                try:
                    dom = get_fld(entry.lower(), fix_protocol=True)
                    r["domains"].append(dom)
                    r["hosts"].append(entry)
                except Exception:
                    r["hosts"].append(entry)
            else:
                if not (ip_obj.is_private):
                    r["ips"].append(str(ip_obj))
        return r

    @staticmethod
    def routing_entities(route):
        r = {}
        r["ips"] = []
        r["domains"] = []
        r["hosts"] = []
        r["ips"].extend(route["ips"])
        r["domains"].extend(route["domains"])
        r["hosts"].extend(route["hosts"])
        return r

    # Compile the regex once as a class attribute for efficiency.
    _HTML_TAGS_TO_REMOVE = re.compile(
        r"<(pre|blockquote)[^>]*>.*?</\1>",
        re.IGNORECASE | re.DOTALL,
    )

    @staticmethod
    def _preprocess_html_for_rendering(html_body: str) -> str:
        """Removes specific HTML tags that can interfere with text rendering.

        Args:
            html_body: The HTML content to process.

        Returns:
            The processed HTML string.
        """
        return EmailUtils._HTML_TAGS_TO_REMOVE.sub("", html_body)

    @staticmethod
    def render_html_body(html_body: str) -> str:
        """Render html body to plain text.

        :param html_body: The HTML body of the email as a string.
        :return: Plain text rendered HTML as a string.
        """
        # Use a guard clause to handle empty input and reduce nesting.
        if not html_body:
            return ""

        processed_html = EmailUtils._preprocess_html_for_rendering(html_body)

        def build_html_renderer() -> HTML2Text:
            """Create a HTML2Text object."""
            renderer = HTML2Text()
            renderer.ignore_tables = True
            # renderer.protect_links = True
            renderer.ignore_images = False
            # renderer.ignore_links = False
            renderer.body_width = 5000
            return renderer

        try:
            html_renderer = build_html_renderer()
            return html_renderer.handle(processed_html)
        except Exception as e:
            # The html2text library can sometimes fail on complex or malformed HTML.
            return f"Failed rendering HTML. Error: {e}"


class ParsedEmail:
    def __init__(self, body=None, header=None, attachments=[]):
        self.body = body
        self.header = header
        self.attachments = attachments

    def to_json(self):
        return EmailUtils.export_to_json(self.__dict__)


class Headers:
    def __init__(
        self,
        to=None,
        _from=None,
        subject=None,
        cc=None,
        bcc=None,
        reply_to=None,
        in_reply_to=None,
        return_path=None,
        date=None,
        delivered_to=None,
        header=None,
        transport=None,
        sending=None,
        receiving=None,
        received=None,
        parsed_entities=None,
    ):
        self.to = to
        self._from = _from
        self.subject = None
        self.cc = [] if cc is None else cc
        self.bcc = [] if bcc is None else bcc
        self.date = date
        self.delivered_to = delivered_to
        self.header = {} if header is None else header
        self.reply_to = reply_to
        self.in_reply_to = in_reply_to
        self.return_path = return_path
        self.transport = transport
        self.sending = [] if sending is None else sending
        self.receiving = [] if receiving is None else receiving
        self.received = [] if received is None else received
        self.parsed_entities = {} if parsed_entities is None else parsed_entities

    def __iter__(self):
        self.rename_from()
        return self.__dict__

    def to_json(self):
        return EmailUtils.export_to_json(self.__dict__)

    def rename_from(self, old_attribute_name="_from", new_attribute_name="from"):
        setattr(self, new_attribute_name, getattr(self, old_attribute_name))
        delattr(self, old_attribute_name)


class EmailBody:
    def __init__(self, logger=None, email_utils=None):
        self.logger = logger
        self.email_utils = email_utils

    def body(self, msg, content_type):
        body_json = {
            "content_type": content_type,
            "content": msg if msg is not None else "",
            "hash": hashlib.sha256(str(msg).encode("utf-8")).hexdigest(),
        }
        body_json["parsed_entities"] = self.parse_body(msg) if msg is not None else []
        return body_json

    def parse_body(self, body):
        """This will parse a body and observed IOCs"""
        parsed = []
        _parsed = {}
        entity_list = []
        _entities = {}
        for body_slice in self.string_sliding_window_loop(body):
            parsed = self.email_utils.parsed_entities(body_slice)
            for parsed_entity in parsed:
                found = 0
                for _entity in entity_list:
                    if (
                        _entity["identifier"] == parsed_entity["identifier"]
                        and _entity["entity_type"] == parsed_entity["entity_type"]
                    ):
                        found = 1
                        break
                if found == 0:
                    entity_list.append(parsed_entity)
        return entity_list

    @staticmethod
    def string_sliding_window_loop(
        body: str,
        slice_step: int = 50000,
    ) -> typing.Iterator[str]:
        """Yield a more or less constant slice of a large string.
        If we start directly a *re* findall on 500K+ body we got time and memory issues.
        If more than the configured slice step, lets cheat, we will cut around the thing we
        search "://, @, ." in order to reduce regex complexity.

        Args:
            body: Body to slice into smaller pieces.
            slice_step: Slice this number or characters.

        Returns:
            typing.Iterator[str]: Sliced body string.

        """
        body_length = len(body)
        if body_length <= slice_step:
            yield body

        else:
            ptr_start = 0
            for ptr_end in range(slice_step, body_length, slice_step):
                if " " in body[ptr_end - 1 : ptr_end]:
                    while not (
                        WINDOW_SLICE_REGEX.match(body[ptr_end - 1 : ptr_end])
                        or ptr_end > body_length
                    ):
                        if ptr_end > body_length:
                            ptr_end = body_length
                            break
                        ptr_end += 1
                yield body[ptr_start:ptr_end]
                ptr_start = ptr_end


class MSGParser:
    def __init__(self, msg_extractor, msg_parser, email_utils=None):
        self.msg_extractor = msg_extractor
        self.msg_parser = msg_parser
        self.email_utils = email_utils

    def parse_headers(self):
        _headers = {}
        transport_stopped = False

        headers = Headers()

        headers.subject = (
            self.msg_parser["Subject"]
            if "Subject" in self.msg_parser
            else self.msg_extractor.subject
        )  # use the value from parser over extractor
        headers.parsed_entities = self.email_utils.parsed_entities(headers.subject)
        headers.to = self.to()
        headers._from = self.from_header()

        headers.cc = self.msg_extractor.cc
        headers.bcc = self.msg_extractor.bcc
        headers.date = self.msg_extractor.date

        for header, value in self.msg_extractor.header._headers[::-1]:
            # if self.stop_transport and header.lower() == self.stop_transport.lower():
            #    transport_stopped = True
            if header.lower() == "received" and not transport_stopped:
                line = str(value).lower()
                received_line_flat = re.sub(
                    r"(\r|\n|\s|\t)+",
                    " ",
                    line,
                    flags=re.UNICODE,
                )

                parsed_routing = EmailParserRouting.parserouting(received_line_flat)
                headers.received.append(parsed_routing)

                from_routing = EmailUtils.parse_routing(parsed_routing.get("from", []))
                sending_route = EmailUtils.routing_entities(from_routing)
                if (
                    len(sending_route["ips"]) > 0
                    or len(sending_route["domains"]) > 0
                    or len(sending_route["hosts"]) > 0
                ):
                    headers.sending.append(sending_route)

                to_routing = EmailUtils.parse_routing(parsed_routing.get("by", []))
                receiving_route = EmailUtils.routing_entities(to_routing)
                if (
                    len(receiving_route["ips"]) > 0
                    or len(receiving_route["domains"]) > 0
                    or len(receiving_route["hosts"]) > 0
                ):
                    headers.receiving.append(receiving_route)

            if header.lower() == "return-path":
                headers.return_path = value

            if header.lower() == "reply-to":
                headers.reply_to = value

            if header.lower() == "in-reply-to":
                headers.in_reply_to = value

            if header.lower() not in _headers:
                _headers[header.lower()] = []
            _headers[header.lower()].append(value)
        headers.header = _headers
        return headers

    def from_header(self):
        from_smtp = "null"
        if "ReceivedByAddressType" in self.msg_parser:
            if self.msg_parser.get("SenderAddressType") == "EX":
                from_smtp = "SenderSmtpAddress"
            else:
                from_smtp = "SenderEmailAddress"
        if from_smtp in self.msg_parser:
            _from = self.msg_parser.get(from_smtp)
        else:
            _from = self.msg_extractor.sender

        display_name, from_email = parseaddr(_from)
        return from_email

    def to(self):
        to_smtp = "null"
        to = None
        if "ReceivedByAddressType" in self.msg_parser:
            if self.msg_parser["ReceivedByAddressType"] == "EX":
                to_smtp = "ReceivedBySmtpAddress"
            else:
                to_smtp = "ReceivedByEmailAddress"
        if to_smtp in self.msg_parser:
            to = self.msg_parser.get(to_smtp)
        else:
            to = self.msg_extractor.to

        display_name, to_email = parseaddr(to)
        return [to_email]

    def parse(self):
        parsed_msg = {"header": None, "body": [], "attachments": []}
        headers = self.parse_headers()
        headers.rename_from()
        parsed_msg["header"] = headers.__dict__
        email_body = EmailBody(email_utils=self.email_utils)

        parsed_msg["body"].append(
            email_body.body(self.msg_extractor.body, "text/plain"),
        )
        if self.msg_extractor.htmlBody:
            try:
                parsed_msg["body"].append(
                    email_body.body(self.msg_extractor.htmlBody.decode(), "text/html"),
                )
            except Exception:
                parsed_msg["body"].append(
                    email_body.body(self.msg_extractor.htmlBody, "text/html"),
                )

        for _attachment in self.msg_extractor.attachments:
            msox_obj = None

            for msox_attachments in self.msg_parser["attachments"]:
                if (
                    self.msg_parser["attachments"][msox_attachments]["AttachFilename"]
                    == _attachment.shortFilename
                ):
                    msox_obj = self.msg_parser["attachments"][msox_attachments]
            if _attachment.type == "msg":
                parser = MSGParser(
                    _attachment.data,
                    msox_obj,
                    email_utils=self.email_utils,
                )
                parsed_nested_msg = parser.parse()
                parsed_nested_msg["source_file"] = f"{msox_obj['AttachFilename']}.msg"
                if "attached_emails" in parsed_msg:
                    parsed_msg["attached_emails"].append(parsed_nested_msg)
                else:
                    parsed_msg["attached_emails"] = []
                    parsed_msg["attached_emails"].append(parsed_nested_msg)

            elif "AttachLongFilename" in msox_obj:
                parsed_msg["attachments"].append(
                    EmailUtils.attachment(
                        filename=msox_obj["AttachLongFilename"],
                        content=_attachment.data,
                    ),
                )

        return parsed_msg


class EMLParser:
    def __init__(
        self,
        msg: Message,
        email_utils: EmailUtils | None = None,
        logger: SiemplifyLogger | None = None,
    ) -> None:
        self.msg: Message = msg
        self.email_utils: EmailUtils | None = email_utils
        self.logger: SiemplifyLogger | None = logger

    def parse_headers(self):
        # parse and decode subject
        headers = Headers()

        subject = self.msg.get("subject", "")
        headers.subject = EmailUtils.decode_field(subject)

        headers.parsed_entities = self.email_utils.parsed_entities(headers.subject)

        msg_header_field = EMLParser.get_from_address(self.msg).lower()
        if msg_header_field != "":
            m = EMAIL_REGEX.search(msg_header_field)
            if m:
                headers._from = m.group(1)
            else:
                from_ = email.utils.parseaddr(self.msg.get("from", "").lower())
                headers._from = from_[1]
        # parse and decode "to"
        headers.to = self.header_email_list("to")
        # parse and decode "cc"
        headers.cc = self.header_email_list("cc")
        headers.bcc = self.header_email_list("bcc")
        try:
            headers.reply_to = email.utils.parseaddr(
                self.header_email_list("reply-to")[0],
            )[1]
        except Exception as e:
            self.logger.warn(f"Error parsing field reply-to due to {e}")

        try:
            headers.in_reply_to = email.utils.parseaddr(
                self.header_email_list("in-reply-to")[0],
            )[1]
        except Exception as e:
            self.logger.warn(f"Error parsing field in-reply-to due to {e}")

        try:
            headers.return_path = email.utils.parseaddr(
                self.header_email_list("return-path")[0],
            )[1]
        except Exception as e:
            self.logger.warn(f"Error parsing field return-path due to {e}")

        # parse and decode delivered-to
        headers.delivered_to = self.header_email_list("delivered-to")

        if "date" in self.msg:
            try:
                msg_date = self.msg.get("date")
            except TypeError:
                headers.date = dateutil.parser.parse("1970-01-01T00:00:00+0000")
                self.msg.replace_header("date", headers.date)
            else:
                headers.date = EmailUtils.string2date(msg_date)

        else:
            # If date field is absent...
            headers.date = dateutil.parser.parse("1970-01-01T00:00:00+0000")

        try:
            for received_line in self.msg.get_all("received", []):
                line = str(received_line).lower()

                received_line_flat = re.sub(
                    r"(\r|\n|\s|\t)+",
                    " ",
                    line,
                    flags=re.UNICODE,
                )

                parsed_routing = EmailParserRouting.parserouting(received_line_flat)
                headers.received.append(parsed_routing)

                from_routing = EmailUtils.parse_routing(parsed_routing.get("from", []))
                sending_route = EmailUtils.routing_entities(from_routing)
                if (
                    len(sending_route["ips"]) > 0
                    or len(sending_route["domains"]) > 0
                    or len(sending_route["hosts"]) > 0
                ):
                    headers.sending.append(sending_route)

                to_routing = EmailUtils.parse_routing(parsed_routing.get("by", []))
                receiving_route = EmailUtils.routing_entities(to_routing)
                if (
                    len(receiving_route["ips"]) > 0
                    or len(receiving_route["domains"]) > 0
                    or len(receiving_route["hosts"]) > 0
                ):
                    headers.receiving.append(receiving_route)

        except TypeError:  # Ready to parse email without received headers.
            print("Exception occurred while parsing received lines.")

        # Get the all the remaining header values.
        header = {}
        for k in set(self.msg.keys()):
            k = k.lower()  # Lot of lower, pre-compute...
            decoded_values = []
            try:
                for value in self.msg.get_all(k, []):
                    if k == "from":
                        value = EMLParser.get_from_address(self.msg)
                    if value:
                        decoded_values.append(value)
            except (IndexError, AttributeError, TypeError):
                # We have hit a field value parsing error.
                # Try to work around this by using a relaxed policy, if possible.
                # Parsing might not give meaningful results in this case!
                print("ERROR: Field value parsing error, trying to work around this!")
                if self.msg.policy == email.policy.compat32:  # type: ignore
                    new_policy = None
                else:
                    new_policy = self.msg.policy  # type: ignore

                self.msg.policy = email.policy.compat32  # type: ignore

                for value in self.msg.get_all(header, []):
                    if k == "from":
                        value = EMLParser.get_from_address(self.msg)
                    if value != "":
                        decoded_values.append(value)

                if new_policy is not None:
                    self.msg.policy = new_policy

            if decoded_values:
                if k in header:
                    header[k] += decoded_values
                else:
                    header[k] = decoded_values

        headers.header = header
        return headers

    @staticmethod
    def get_from_address(msg: email.message.EmailMessage) -> str:
        """Get the original From field in the msg object's headers.

        Args:
            msg: The email message email.message.EmailMessage object.

        """
        headers = msg.__dict__.get("_headers", {})

        # Iterate through each header (name, value) tuple
        for name, value in headers:
            if name and name.lower() == "from" and value.count("@") > 1:
                return value

        return msg.get("from", "")

    def parse_body(self):
        raw_bodies = self.get_raw_body_text(self.msg)
        email_body = EmailBody(email_utils=self.email_utils)
        body = []

        # the body is multi part if more than 1.
        if len(raw_bodies) == 1:
            multipart = False
        else:
            multipart = True

        html_body = ""
        for raw_body in raw_bodies:
            _content_type, body_value, body_multhead = raw_body
            content_type = self.get_content_type(body_multhead, multipart)
            if content_type == "text/html":
                html_body = body_value

            body.append(email_body.body(body_value, content_type))

        if html_body:
            rendered_body = EmailUtils.render_html_body(html_body)
            body.append(email_body.body(rendered_body, "text/plain"))

        return body

    def parse(self):
        attachments = self.traverse_multipart(self.msg, counter=0)
        headers = self.parse_headers()
        body = self.parse_body()
        headers.rename_from()
        return {"header": headers.__dict__, "body": body, "attachments": attachments}

    def traverse_multipart(self, msg, counter):
        """Recursively traverses all e-mail message multi-part elements and returns
        in a parsed form as a dict.

        Args:
            msg (email.message.Message): An e-mail message object.
            counter (int, optional): A counter which is used for generating attachments
                file-names in case there are none found in the header. Default = 0.

        Returns:
            dict: Returns a dict with all original multi-part headers as well as
                generated hash check-sums, date size, file extension, real mime-type.

        """
        attachments = []

        if msg.is_multipart():
            if "content-type" in msg and msg.get_content_type() == "message/rfc822":
                attachments.append(self.prepare_attachment(msg, counter))

            else:
                for part in msg.iter_attachments():
                    attachments.extend(self.traverse_multipart(part, counter))
        else:
            parsed_attachment = self.prepare_attachment(msg, counter)
            if parsed_attachment:
                return [self.prepare_attachment(msg, counter)]
            return []

        return attachments

    def prepare_attachment(self, msg, counter):
        """Extract meta-information from a multipart-part.

        Args:
            msg (email.message.Message): An e-mail message object.
            counter (int, optional): A counter which is used for generating attachments
                file-names in case there are none found in the header. Default = 0.

        Returns:
            dict: Returns a dict with original multi-part headers as well as
                generated hash check-sums, date size, file extension, real mime-type.

        """
        attachment = {}

        # In case we hit bug 27257, try to downgrade the used policy
        try:
            lower_keys = [k.lower() for k in msg.keys()]

        except AttributeError:
            former_policy: email.policy.Policy = msg.policy  # type: ignore
            msg.policy = email.policy.compat32  # type: ignore
            lower_keys = [k.lower() for k in msg.keys()]
            msg.policy = former_policy  # type: ignore

        if (
            "content-disposition" in lower_keys
            and msg.get_content_disposition() != "inline"
        ) or msg.get_content_maintype() != "text":
            # if it's an attachment-type, pull out the filename
            # and calculate the size in bytes
            # charset = msg.get_content_charset()
            filename = msg.get_filename("")
            if msg.get_content_type() == "message/rfc822":
                payload = msg.get_payload()
                if len(payload) > 1:
                    self.logger.info(
                        'More than one payload for "message/rfc822" part detected. '
                        "This is not supported, please report!",
                    )

                try:
                    data = payload[0].as_bytes()
                except UnicodeEncodeError:
                    data = payload[0].as_bytes(policy=email.policy.compat32)

                file_size = len(data)
            else:
                data = msg.get_payload(decode=True)
                file_size = len(data)

            if filename == "":
                filename = f"part-{counter:03d}"
            else:
                filename = EmailUtils.decode_field(filename)

            file_id = str(uuid.uuid1())
            attachment["filename"] = filename
            attachment["size"] = file_size

            # os.path always returns the extension as second element
            # in case there is no extension it returns an empty string
            extension = os.path.splitext(filename)[1].lower()
            if extension:
                # strip leading dot
                attachment["extension"] = extension[1:]

            attachment["hash"] = EmailUtils.get_file_hash(data)
            if len(data) != 0:
                mime_type, mime_type_short = EmailUtils.get_mime_type(data)

                if not (mime_type is None or mime_type_short is None):
                    attachment["mime_type"] = mime_type
                    attachment["mime_type_short"] = mime_type_short
                elif magic is not None:
                    print(f'Error determining attachment mime-type - "{file_id}"')

                try:
                    oid = OleId.OleID(data=data)
                    indicators = oid.check()
                    attachment["ole_data"] = []
                    for i in indicators:
                        ole_indicator = {}
                        ole_indicator["id"] = i.id
                        ole_indicator["value"] = i.value
                        ole_indicator["name"] = i.name
                        ole_indicator["description"] = i.description
                        ole_indicator["risk"] = i.risk
                        ole_indicator["hide_if_false"] = i.hide_if_false
                        attachment["ole_data"].append(ole_indicator)

                except Exception as e:
                    print(f" failed in ole data: {e}")
            else:
                print("No data in attachment")

            attachment["raw"] = (base64.b64encode(data)).decode("utf-8")

            ch: dict[str, list[str]] = {}
            for k, v in msg.items():
                k = k.lower()
                v = str(v)

                if k in ch:
                    ch[k].append(v)
                else:
                    ch[k] = [v]

            attachment["content_header"] = ch
            counter += 1
            return attachment

    @staticmethod
    def get_content_type(headers, multipart=False):
        ch = {}
        content_type = ""
        for k, v in headers:
            # make sure we are working with strings only
            v = str(v)
            k = k.lower()  # Lot of lowers, pre-compute :) .
            if multipart or k.startswith("content"):
                if k in ch:
                    ch[k].append(v)
                else:
                    ch[k] = [v]
        val = ch.get("content-type")
        if val:
            header_val = val[-1]
            content_type = header_val.split(";", 1)[0].strip()
        return content_type

    def get_raw_body_text(self, msg):
        # TODO: This might cause some dupe bodys due to the multiparty .html stuff.
        """This method recursively retrieves all e-mail body parts and returns them
        as a list.

        Args:
            msg (email.message.Message): The actual e-mail message or sub-message.

        Returns:
            list: Returns a list of sets which are in the form of
                "set(encoding, raw_body_string, message field headers)"

        """
        raw_body = []
        if msg.is_multipart():
            for part in msg.get_payload():
                if part.get_content_type() != "message/rfc822":
                    raw_body.extend(self.get_raw_body_text(part))
        else:
            # Treat text document attachments as belonging to the body of the mail.
            # Attachments with a file-extension of .htm/.html are implicitly treated
            # as text as well in order not to escape later checks (e.g. URL scan).

            try:
                filename = msg.get_filename("").lower()
            except (binascii.Error, AssertionError):
                print(
                    "Exception occurred while trying to parse the "
                    "content-disposition header. Collected data will not be complete.",
                )
                filename = ""

            if (
                (
                    "content-disposition" not in msg
                    and msg.get_content_maintype() == "text"
                )
                or (filename.endswith(".html") or filename.endswith(".htm"))
                or (
                    "content-disposition" in msg
                    and msg.get_content_disposition() == "inline"
                    and msg.get_content_maintype() == "text"
                )
            ):
                encoding = msg.get("content-transfer-encoding", "").lower()

                charset = msg.get_content_charset()
                if charset is None:
                    raw_body_str = msg.get_payload(decode=True)
                    raw_body_str = EmailUtils.decode_string(raw_body_str, None)
                else:
                    try:
                        raw_body_str = msg.get_payload(decode=True).decode(
                            charset,
                            "ignore",
                        )
                    except (LookupError, ValueError):
                        print(
                            f"lookup error: {LookupError}, value error: {ValueError}.",
                        )

                        raw_body_str = msg.get_payload(decode=True).decode(
                            "ascii",
                            "ignore",
                        )

                # In case we hit bug 27257 or any other parsing error, try to downgrade the
                # used policy
                try:
                    raw_body.append((encoding, raw_body_str, msg.items()))
                except (AttributeError, TypeError):
                    former_policy: email.policy.Policy = msg.policy  # type: ignore
                    msg.policy = email.policy.compat32  # type: ignore
                    raw_body.append((encoding, raw_body_str, msg.items()))
                    msg.policy = former_policy  # type: ignore

        return raw_body

    def header_email_list(self, header):
        """Parses a given header field like to, from, cc with e-mail addresses to a list
        of e-mail addresses.
        """
        if self.msg is None:
            raise ValueError("msg is not set.")

        field = email.utils.getaddresses(self.msg.get_all(header, []))

        return_field = []

        for m in field:
            if not m[1] == "":
                if EMAIL_TLD_REGEX.match(m[1]):
                    return_field.append(m[1].lower())

        return return_field


class EmailManager:
    def __init__(self, siemplify=None, logger=None, custom_regex=None):
        self.logger = logger
        self.siemplify = siemplify
        self.attachments = []
        self.attached_emails = []
        self.custom_regex = custom_regex

    def traverse_attachments(self, attachment_name, content_bytes, nested_level):
        try:
            if EmailUtils.is_ole_file(content_bytes):
                try:
                    self.logger.info("trying parse msg")
                    parsed = self.parse_msg(content_bytes)
                    self.logger.info("parsed MSG")
                    self.logger.info(parsed)

                except Exception as e:
                    self.logger.info(e)
                    return None
            else:
                parsed = self.parse_eml(content_bytes)
        except Exception:
            parsed = self.parse_eml(content_bytes)

        if not parsed:
            return None
        parsed["source_file"] = attachment_name
        parsed["level"] = nested_level

        if "attached_emails" in parsed:
            nl = nested_level
            for attached_eml in parsed["attached_emails"]:
                nl = nl + 1
                attached_eml["level"] = nl
                self.attached_emails.append(attached_eml)
            del parsed["attached_emails"]
        for attachment in parsed["attachments"]:
            attachment["level"] = nested_level

            self.attachments.append(attachment.copy())
            # if attachment['mime_type_short'] == 'message/rfc822' or
            # attachment['mime_type_short'] == 'Composite Document File V2 Document,
            # No summary info':
            decoded_data = base64.b64decode(attachment["raw"])
            p_email = self.traverse_attachments(
                attachment["filename"],
                decoded_data,
                nested_level + 1,
            )
            if p_email:
                attachment["parsed_email"] = p_email
                attached_email = attachment["parsed_email"].copy()
                attached_email["source_file"] = attachment["filename"]
                extension = os.path.splitext(attachment["filename"])[1].lower()
                if extension:
                    # strip leading dot
                    attached_email["extension"] = extension[1:]
                else:
                    attached_email["extension"] = ""

                for nested_attach in attached_email["attachments"]:
                    if "parsed_email" in nested_attach:
                        del nested_attach["parsed_email"]
                if attached_email["extension"] != "ics":
                    self.attached_emails.append(attached_email)

            del attachment["raw"]

        return parsed

    def parse_email(self, attachment_name, content_bytes, nested_level=0):
        parsed = self.traverse_attachments(attachment_name, content_bytes, nested_level)
        if not parsed:
            return None
        _email = {}
        _email["result"] = parsed
        _email["attachments"] = self.attachments
        _parsed = parsed.copy()
        for nested_attach in _parsed["attachments"]:
            if "parsed_email" in nested_attach:
                del nested_attach["parsed_email"]
        self.attached_emails.append(_parsed)
        _email["attached_emails"] = self.attached_emails
        return _email

    def parse_msg(self, message):
        msg_extractor = extract_msg.openMsg(message)

        # MsOxMessage handles the filenames better.
        msox = MsOxMessage(message)
        msg_parser = msox._message.as_dict()
        email_utils = EmailUtils(custom_regex=self.custom_regex)
        parser = MSGParser(msg_extractor, msg_parser, email_utils=email_utils)
        return parser.parse()

    def parse_eml(self, eml_file_content: bytes) -> dict[str, Any]:
        """Parse eml file content.

        Args:
            eml_file_content (bytes): eml file content.

        Returns:
            dict[str, Any]: dict object for parsed eml.

        """
        eml_file_content = fix_malformed_eml_content(eml_file_content)
        msg = email.message_from_bytes(eml_file_content, policy=email.policy.default)
        email_utils = EmailUtils(custom_regex=self.custom_regex)
        if not msg:
            return None
        parser = EMLParser(msg=msg, email_utils=email_utils, logger=self.logger)
        return parser.parse()

    def get_alert_entity_identifiers(self):
        self.siemplify.load_case_data()
        return [
            self.get_entity_original_identifier(entity)
            for alert in self.siemplify.case.alerts
            for entity in alert.entities
        ]

    def get_alert_entity_identifiers_with_entity_type(self):
        self.siemplify.load_case_data()
        return [
            f"{entity.entity_type}:{self.get_entity_original_identifier(entity)}"
            for alert in self.siemplify.case.alerts
            for entity in alert.entities
        ]

    def get_entity_original_identifier(self, entity: EntityTypes) -> str:
        """Helper function for getting entity original identifier

        Args:
            entity (EntityTypes): entity from which function will get original
                identifier

        Returns:
            str: Entity original identifier.

        """
        return entity.additional_properties.get("OriginalIdentifier", entity.identifier)

    def get_alert_entities(self):
        self.siemplify.load_case_data()
        return [
            entity for alert in self.siemplify.case.alerts for entity in alert.entities
        ]

    def create_entity_with_relation(
        self,
        new_entity,
        linked_entity,
        entity_type,
        linked_entity_type=None,
        is_primary=False,
        is_directional=False,
        exclude_regex=None,
    ):
        if not new_entity or not linked_entity:
            self.logger.info(
                f"Skipping entity creation: 'new_entity' ({new_entity}) or "
                f"'linked_entity' ({linked_entity}) is empty",
            )
            return

        new_entity = new_entity.strip()
        linked_entity = linked_entity.strip()
        self.siemplify.LOGGER.info(
            f"New entity: {new_entity}, linked_entity: {linked_entity}.",
        )
        current_entities = self.get_alert_entity_identifiers()
        self.siemplify.LOGGER.info(f"current entities: {current_entities}.")

        if linked_entity not in current_entities:
            if exclude_regex and re.search(exclude_regex, linked_entity):
                self.logger.info(
                    "Exclude pattern found. "
                    f"skipping linked entity {linked_entity} creation.",
                )

            else:
                self.siemplify.LOGGER.info(
                    f"linked_entity {linked_entity} is not in case, adding it.",
                )
                self.siemplify.add_entity_to_case(
                    linked_entity,
                    linked_entity_type,
                    False,
                    False,
                    False,
                    False,
                    {},
                )
            # self.siemplify.load_case_data()

        json_payload = {
            "caseId": self.siemplify.case_id,
            "alertIdentifier": self.siemplify.alert_id,
            "entityType": entity_type,
            "isPrimaryLink": is_primary,
            "isDirectional": is_directional,
            "typesToConnect": [],
            "entityToConnectRegEx": f"{re.escape(linked_entity)}$",
            "entityIdentifier": new_entity,
        }
        if exclude_regex and re.search(exclude_regex, new_entity):
            self.logger.info(
                f"Exclude pattern found. skipping entity {new_entity} creation.",
            )
        else:
            self.siemplify.LOGGER.info(
                f"Creating {new_entity}:{entity_type} and linking it to {linked_entity}.",
            )
            created_entity = self.siemplify.session.post(
                EXTEND_GRAPH_URL.format(self.siemplify.API_ROOT),
                json=json_payload,
            )
            created_entity.raise_for_status()

    def build_entity_list(self, email, entity_type, exclude_regex=None):
        entities_list = []
        _found_entities = {}
        current_entities = self.get_alert_entity_identifiers_with_entity_type()
        for body in email["body"]:
            for _entity in body["parsed_entities"]:
                if (
                    _entity["entity_type"] == entity_type
                    and _entity["identifier"] not in _found_entities
                ):
                    if exclude_regex:
                        if not re.search(exclude_regex, _entity["identifier"]):
                            entities_list.append(_entity["identifier"])
                    else:
                        entities_list.append(_entity["identifier"])
                    _found_entities[_entity["identifier"]] = 1

        if "parsed_entities" in email["header"]:
            for _entity in email["header"]["parsed_entities"]:
                if (
                    _entity["entity_type"] == entity_type
                    and _entity["identifier"] not in _found_entities
                ):
                    if exclude_regex:
                        if not re.search(exclude_regex, _entity["identifier"]):
                            entities_list.append(_entity["identifier"])
                    else:
                        entities_list.append(_entity["identifier"])
                    _found_entities[_entity["identifier"]] = 1

        # remove any urls that match a url with http(s)://
        if entity_type == "DestinationURL":
            # _entities_list = entities_list.copy()
            _entities_list = {x: x for x in entities_list}
            for entity in entities_list:
                if entity:
                    if not re.search("^https?", entity):
                        if (
                            f"https://{entity}" in _entities_list
                            or f"http://{entity}" in _entities_list
                        ):
                            del _entities_list[entity]
                else:
                    del _entities_list[entity]

            entities_list = [key for key in _entities_list]

        # Remove any URLs that end in / and already exist in the case without the slash.
        _entities_list = entities_list.copy()
        for new_entity in _entities_list:
            if (
                f"{entity_type}:{new_entity.rstrip('/')}" in current_entities
                or f"{entity_type}:{new_entity}/" in current_entities
            ):
                entities_list.remove(new_entity)

        return entities_list

    def create_entities(
        self,
        create_base_entities,
        create_observed_entity_types,
        exclude_regex,
        email,
        fang_entities,
    ):
        # create users out of to and from
        # create email subject out of subject
        # create file out of attachment
        # hash from file
        # Create entitys of FROM and TO
        if not email["header"]["subject"]:
            if "message_id" in email["header"]["header"]:
                email["header"]["subject"] = email["header"]["header"]["message-id"]
            else:
                email["header"]["subject"] = "MISSING SUBJECT"
        if create_base_entities:
            for _to in email["header"]["to"]:
                if _to != "":
                    self.create_entity_with_relation(
                        email["header"]["from"],
                        _to,
                        "USERUNIQNAME",
                        "USERUNIQNAME",
                        True,
                        True,
                        exclude_regex=exclude_regex,
                    )
                    if email["header"]["subject"]:
                        self.create_entity_with_relation(
                            email["header"]["subject"],
                            _to,
                            "EMAILSUBJECT",
                            "USERUNIQNAME",
                            False,
                            False,
                            exclude_regex=exclude_regex,
                        )
                else:
                    self.siemplify.add_entity_to_case(
                        email["header"]["subject"].upper().strip(),
                        "EMAILSUBJECT",
                        False,
                        False,
                        False,
                        False,
                        {},
                        exclude_regex=exclude_regex,
                    )
            if isinstance(email["header"]["cc"], list):
                for _to in email["header"]["cc"]:
                    if _to != "":
                        self.create_entity_with_relation(
                            email["header"]["from"],
                            _to,
                            "USERUNIQNAME",
                            "USERUNIQNAME",
                            True,
                            True,
                            exclude_regex=exclude_regex,
                        )
                        if email["header"]["subject"]:
                            self.create_entity_with_relation(
                                email["header"]["subject"],
                                _to,
                                "EMAILSUBJECT",
                                "USERUNIQNAME",
                                False,
                                False,
                                exclude_regex=exclude_regex,
                            )
                    else:
                        self.siemplify.add_entity_to_case(
                            email["header"]["subject"].upper().strip(),
                            "EMAILSUBJECT",
                            False,
                            False,
                            False,
                            False,
                            {},
                            exclude_regex=exclude_regex,
                        )
            elif email["header"]["cc"] != "" and email["header"]["cc"] is not None:
                self.create_entity_with_relation(
                    email["header"]["from"],
                    email["header"]["cc"],
                    "USERUNIQNAME",
                    "USERUNIQNAME",
                    True,
                    True,
                    exclude_regex=exclude_regex,
                )
                if email["header"]["subject"]:
                    self.create_entity_with_relation(
                        email["header"]["subject"],
                        email["header"]["cc"],
                        "EMAILSUBJECT",
                        "USERUNIQNAME",
                        False,
                        False,
                        exclude_regex=exclude_regex,
                    )

            if isinstance(email["header"]["bcc"], list):
                for _to in email["header"]["bcc"]:
                    if _to != "":
                        self.create_entity_with_relation(
                            email["header"]["from"],
                            _to,
                            "USERUNIQNAME",
                            "USERUNIQNAME",
                            True,
                            True,
                            exclude_regex=exclude_regex,
                        )
                        if email["header"]["subject"]:
                            self.create_entity_with_relation(
                                email["header"]["subject"],
                                _to,
                                "EMAILSUBJECT",
                                "USERUNIQNAME",
                                False,
                                False,
                                exclude_regex=exclude_regex,
                            )
                    else:
                        self.siemplify.add_entity_to_case(
                            email["header"]["subject"].upper().strip(),
                            "EMAILSUBJECT",
                            False,
                            False,
                            False,
                            False,
                            {},
                            exclude_regex=exclude_regex,
                        )
            elif email["header"]["bcc"] != "" and email["header"]["bcc"] is not None:
                self.create_entity_with_relation(
                    email["header"]["from"],
                    email["header"]["bcc"],
                    "USERUNIQNAME",
                    "USERUNIQNAME",
                    True,
                    True,
                    exclude_regex=exclude_regex,
                )
                if email["header"]["subject"]:
                    self.create_entity_with_relation(
                        email["header"]["subject"],
                        email["header"]["bcc"],
                        "EMAILSUBJECT",
                        "USERUNIQNAME",
                        False,
                        False,
                        exclude_regex=exclude_regex,
                    )

        entity_types = [
            getattr(EntityTypes, a) for a in dir(EntityTypes) if not a.startswith("__")
        ]

        for entity_type in entity_types:
            # self.siemplify.LOGGER.info(f"Checking if {ioc_type} is enabled.")

            if (
                entity_type in create_observed_entity_types.lower()
                or "all" in create_observed_entity_types.lower()
            ):
                # self.siemplify.LOGGER.info(f"Creating any {ioc_type} IOCs from
                # {email['header']['subject']}")
                entities = self.build_entity_list(email, entity_type, exclude_regex)
                self.siemplify.LOGGER.info(
                    f"Got these {entity_type} entities to create: {entities}.",
                )
                for entity in entities:
                    # If the fang_entities option is set,  attempt to fang, decode url
                    # defence, and decode safelinks
                    if fang_entities:
                        entity = ioc_fanger.fang(entity)
                        if (
                            ("urldefense" in entity.lower())
                            or ("proofpoint" in entity.lower())
                        ) and entity_type == "DestinationURL":
                            # decode any URLDefense URLs
                            urldefense_decoder = URLDefenseDecoder()
                            try:
                                entity = urldefense_decoder.decode(entity)
                            except Exception:
                                pass
                        if (
                            "safelinks.protection.outlook.com" in entity.lower()
                            and entity_type == "DestinationURL"
                        ):
                            # if the URL contains safelinks, use urlparse and parse_qs to
                            # extract to the correct URL
                            try:
                                entity = parse_qs(urlparse(entity.lower()).query)[
                                    "url"
                                ][0]
                            except Exception:
                                pass

                    self.create_entity_with_relation(
                        entity,
                        email["header"]["subject"],
                        entity_type,
                        "EMAILSUBJECT",
                        False,
                        False,
                        exclude_regex=exclude_regex,
                    )

        self.create_file_entities(
            email["attachments"],
            email["header"]["subject"],
            exclude_regex=exclude_regex,
        )

    def create_file_entities(self, attachments, subject_entity, exclude_regex=None):
        new_entities_w_rel = {}
        updated_entities = []
        alert_entities = self.get_alert_entities()
        # print(f"The following entities are already in the case: {alert_entities}.")
        for file_entity in attachments:
            entity_identifier = str(file_entity["filename"].strip()).upper()
            try:
                properties = {}
                properties = dict_to_flat(file_entity)

                del properties["filename"]
                if "attached_email" in properties:
                    del properties["attached_email"]
                if "raw" in properties:
                    del properties["raw"]

                # This is because the ETL layer removes the extension from the filename
                # when its attached.  DUMB
                name, attachment_type = os.path.splitext(entity_identifier)
                for a in alert_entities:
                    if a.identifier == name and a.entity_type == "FILENAME":
                        entity_identifier = name
                        break

                if subject_entity:
                    self.logger.info(
                        f"creating with relation: {entity_identifier} to {subject_entity}",
                    )
                    # self.logger.info(f"No subject entity. Linking {entity_identifier} to
                    # {subject_entity}  ")
                    self.create_entity_with_relation(
                        entity_identifier,
                        subject_entity,
                        "FILENAME",
                        "EMAILSUBJECT",
                        False,
                        False,
                        exclude_regex=exclude_regex,
                    )
                self.create_entity_with_relation(
                    file_entity["hash"]["md5"],
                    entity_identifier,
                    "FILEHASH",
                    "FILENAME",
                    False,
                    False,
                    exclude_regex=exclude_regex,
                )
                new_entities_w_rel[entity_identifier] = properties
                source_props = {}
                source_props["source_file"] = entity_identifier
                new_entities_w_rel[file_entity["hash"]["md5"]] = source_props

            except Exception as e:
                self.logger.error(e)
                raise
        if new_entities_w_rel:
            self.siemplify.load_case_data()
            for new_entity in new_entities_w_rel:
                for entity in self.get_alert_entities():
                    if new_entity.strip() == entity.identifier.strip():
                        entity.additional_properties.update(
                            new_entities_w_rel[new_entity],
                        )
                        updated_entities.append(entity)
                        break
            self.logger.info(f"updating file entity properties: {updated_entities}")
            self.siemplify.update_entities(updated_entities)

    def add_attachment(
        self,
        filename,
        base64_blob,
        case_id,
        alert_identifier,
        description=None,
        is_favorite=False,
    ):
        """Add attachment
        :param file_path: {string} file path
        :param case_id: {string} case identifier
        :param alert_identifier: {string} alert identifier
        :param description: {string} attachment description
        :param is_favorite: {boolean} is attachment favorite
        :return: {dict} attachment_id
        """
        name, attachment_type = os.path.splitext(os.path.split(filename)[1])
        if not attachment_type:
            attachment_type = ".noext"
        attachment = Attachment(
            case_id,
            alert_identifier,
            base64_blob,
            attachment_type,
            name,
            description,
            is_favorite,
            len(base64.b64decode(base64_blob)),
            len(base64_blob),
        )
        attachment.case_identifier = case_id
        attachment.alert_identifier = alert_identifier
        address = (
            f"{self.siemplify.API_ROOT}/{'external/v1/sdk/AddAttachment?format=snake'}"
        )
        response = self.siemplify.session.post(address, json=attachment.__dict__)
        try:
            self.siemplify.validate_siemplify_error(response)
        except Exception as e:
            if "Attachment size" in e:
                error_message = (
                    "Attachment size should be < 5MB. "
                    f"Original file size: {attachment.orig_size}. "
                    f"Size after encoding: {attachment.size}."
                )
                raise Exception(
                    error_message,
                )<|MERGE_RESOLUTION|>--- conflicted
+++ resolved
@@ -52,16 +52,13 @@
 from urlextract import URLExtract
 
 from . import EmailParserRouting, OleId
-<<<<<<< HEAD
+from .EmailUtilitiesManager import fix_malformed_eml_content
+from soar_sdk.SiemplifyDataModel import Attachment
+
 from .EmailUtilitiesManager import (
     extract_valid_ips_from_body,
     fix_malformed_eml_content,
 )
-=======
-from .EmailUtilitiesManager import fix_malformed_eml_content
-from soar_sdk.SiemplifyDataModel import Attachment
-
->>>>>>> a89b775c
 if typing.TYPE_CHECKING:
     from collections.abc import Iterable
 
