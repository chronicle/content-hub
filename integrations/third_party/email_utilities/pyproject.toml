[project]
name = "EmailUtilities"
<<<<<<< HEAD
version = "38.0"
=======
version = "37.0"
>>>>>>> c0b56ccf
description = "A set of utility actions to assist with working with emails.  Includes actions to parse EMLs and analyze email headers."
requires-python = ">=3.11,<3.12"
dependencies = [
    "checkdmarc==5.7.11",
    "compressed-rtf",
    "dicttoxml==1.7.16",
    "dkimpy",
    "dnslib==0.9.25",
    "dnspython==2.7.0",
    "eml-parser==2.0.0",
    "extract-msg==0.52.0",
    "file-magic==0.4.1",
    "geocoder==1.38.1",
    "html2text",
    "ioc-fanger==4.2.1",
    "ipwhois==1.3.0",
    "msg-parser==1.2.0",
    "olefile==0.47",
    "oletools==0.60.2",
    "pydnsbl==1.1.6",
    "pyleri",
    "python-magic>=0.4.27",
    "red-black-tree-mod",
    "requests>=2.32.3",
    "timeout-decorator",
    "tld==0.13",
    "tldextract>=5.3.0",
    "urlextract==1.9.0",
    "netaddr==1.3.0",
]

[tool.uv.sources]
compressed-rtf = { url = "https://files.pythonhosted.org/packages/8e/ac/abb196bb0b42a239d605fe97c314c3312374749013a07da4e6e0408f223c/compressed_rtf-1.0.6.tar.gz" }
dkimpy = { url = "https://files.pythonhosted.org/packages/f0/6f/84e91828186bbfcedd7f9385ef5e0d369632444195c20e08951b7ffe0481/dkimpy-1.1.8.tar.gz" }
html2text = { url = "https://files.pythonhosted.org/packages/1a/43/e1d53588561e533212117750ee79ad0ba02a41f52a08c1df3396bd466c05/html2text-2024.2.26.tar.gz" }
integration-testing = { path = "../../../packages/integration_testing" }
soar-sdk = { git = "https://github.com/chronicle/soar-sdk.git" }
pyleri = { url = "https://files.pythonhosted.org/packages/93/6a/4a2a8a05a4945b253d40654149056ae03b9d5747f3c1c423bb93f1e6d13f/pyleri-1.4.3.tar.gz" }
red-black-tree-mod = { url = "https://files.pythonhosted.org/packages/34/12/944f61bc67a1e918953741c0b3b75a28f96d8060d08fd3614233309ced3b/red-black-tree-mod-1.20.tar.gz" }
timeout-decorator = { url = "https://files.pythonhosted.org/packages/80/f8/0802dd14c58b5d3d72bb9caa4315535f58787a1dc50b81bbbcaaa15451be/timeout-decorator-0.5.0.tar.gz" }

[dependency-groups]
dev = [
    "integration-testing",
    "pytest>=8.3.5",
    "soar-sdk",
]<|MERGE_RESOLUTION|>--- conflicted
+++ resolved
@@ -1,10 +1,6 @@
 [project]
 name = "EmailUtilities"
-<<<<<<< HEAD
 version = "38.0"
-=======
-version = "37.0"
->>>>>>> c0b56ccf
 description = "A set of utility actions to assist with working with emails.  Includes actions to parse EMLs and analyze email headers."
 requires-python = ">=3.11,<3.12"
 dependencies = [
