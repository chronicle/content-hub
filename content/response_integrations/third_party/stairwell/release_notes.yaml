--- conflicted
+++ resolved
@@ -43,13 +43,4 @@
   item_type: Integration
   publish_time: '2025-09-15'
   ticket_number: xxx
-<<<<<<< HEAD
-- description: Updated TIPCommon.
-  integration_version: 3.0
-  item_name: Stairwell
-  item_type: Integration
-  publish_time: '2025-11-17'
-  ticket_number: xxx
-=======
-  
->>>>>>> c65ad111
+  