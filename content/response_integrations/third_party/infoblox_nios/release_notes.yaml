--- conflicted
+++ resolved
@@ -4,14 +4,4 @@
   item_type: Integration
   publish_time: '2025-09-17'
   ticket_number: ''
-  new: true
-<<<<<<< HEAD
-- description: Update TIPCommon.
-  integration_version: 2.0
-  item_name: Infoblox NIOS
-  item_type: Integration
-  publish_time: '2025-11-17'
-  ticket_number: xxx
-=======
-  
->>>>>>> c65ad111
+  new: true