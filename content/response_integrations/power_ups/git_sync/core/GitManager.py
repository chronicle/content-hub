--- conflicted
+++ resolved
@@ -18,14 +18,9 @@
 import os
 import shutil
 import stat
-<<<<<<< HEAD
-from io import StringIO
-from typing import TYPE_CHECKING
-=======
 from io import StringIO, IOBase
 import sys
 from typing import TYPE_CHECKING, Union, TextIO, Any
->>>>>>> ee78a5ff
 from urllib.parse import urlparse, urlunparse
 
 import dulwich
@@ -665,15 +660,6 @@
     except AttributeError:
         return HangupException([line.encode("utf-8") for line in lines])
 
-<<<<<<< HEAD
-
-# dulwich patch to add requests support : https://github.com/jelmer/dulwich/pull/933
-_mod_client.HttpGitClient = RequestsHttpGitClient
-# dulwich patch to add paramiko support (can't pass pkey parameter)
-_mod_client.get_ssh_vendor = SiemplifyParamikoSSHVendor
-# dulwich patch to newer paramiko versions returning string and not bytes
-_mod_client._remote_error_from_stderr = remote_error_from_stderr
-=======
 class TeeStream(IOBase):
     """Stream multiplexer with protected system streams.
     Duplicates writes to multiple streams while protecting
@@ -787,5 +773,4 @@
         else:
             self.vendor.siemplify_logger.error("Fingerprint verification failed.")
             raise paramiko.ssh_exception.SSHException(
-                f"Host key verification failed for {hostname}")
->>>>>>> ee78a5ff
+                f"Host key verification failed for {hostname}")