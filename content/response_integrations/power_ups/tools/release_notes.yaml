- description: NEW! Tools integration to power up playbook capabilities.
  integration_version: 1.0
  item_name: Tools
  item_type: Integration
  ticket_number: xxx
- description: New! Update Case description action.
  integration_version: 2.0
  item_name: Update Case Description
  item_type: Action
  publish_time: '2020-11-05'
  ticket_number: xxx
- description: New! Get Siemplify users action.
  integration_version: 2.0
  item_name: Get Siemplify Users
  item_type: Action
  publish_time: '2020-11-05'
  ticket_number: xxx
- description: New! Create Entities with Separator action.
  integration_version: 3.0
  item_name: Create Entities with Separator
  item_type: Action
  publish_time: '2020-11-19'
  ticket_number: xxx
- description: Bug fixed in Create Entities with Separator.
  integration_version: 4.0
  item_name: Create Entities with Separator
  item_type: Action
  publish_time: '2020-11-19'
  ticket_number: xxx
- description: Bug fixed in Create Entities with Separator.
  integration_version: 5.0
  item_name: Create Entities with Separator
  item_type: Action
  publish_time: '2020-11-19'
  ticket_number: xxx
- description: New! Lock Playbook action that will cause the playbook to pause until
    all playbooks from the previous alert are complete.
  integration_version: 6.0
  item_name: Lock Playbook
  item_type: Action
  publish_time: '2021-02-03'
  ticket_number: xxx
- description: New! Create Entity with Relationships action.
  integration_version: 7.0
  item_name: Create Entity with Relationships
  item_type: Action
  publish_time: '2021-02-17'
  ticket_number: xxx
- description: Bug fix in the Create Entity with Relationships action.
  integration_version: 8.0
  item_name: Create Entity with Relationships
  item_type: Action
  publish_time: '2021-02-21'
  ticket_number: xxx
- description: Bug fix in Get Case Data Action - Fixes issue in 5.5.3 / 5.6 where
    insights are truncated at 2k characters.
  integration_version: 9.0
  item_name: Get Case Data
  item_type: Action
  publish_time: '2021-02-22'
  ticket_number: xxx
- description: Bug fix in Lock Playbook Action.
  integration_version: 10.0
  item_name: Lock Playbook
  item_type: Action
  publish_time: '2021-03-29'
  ticket_number: xxx
- description: Bug fix in Create Entity Relationships.
  integration_version: 11.0
  item_name: Create Entity Relationships
  item_type: Action
  publish_time: '2021-04-08'
  ticket_number: xxx
- description: New! Close Case Based on Search job.
  integration_version: 11.0
  item_name: Close Case Based on Search
  item_type: Job
  publish_time: '2021-04-08'
  ticket_number: xxx
- description: New! Get Email Templates action. Returns all of the email templates
    from the system.
  integration_version: 12.0
  item_name: Get Email Templates
  item_type: Action
  publish_time: '2021-05-04'
  ticket_number: xxx
- description: New! Get Integration Instances. Gets all the defined integrations for
    an environment.
  integration_version: 12.0
  item_name: Get Integration Instances
  item_type: Action
  publish_time: '2021-05-04'
  ticket_number: xxx
- description: New! Update Alert Score action. Used to keep track of the score of
    the alert.
  integration_version: 13.0
  item_name: Update Alert Score
  item_type: Action
  publish_time: '2021-05-16'
  ticket_number: xxx
- description: Update - Create Siemplify Task to support Siemplify 6.0
  integration_version: 14.0
  item_name: Create Siemplify Task
  item_type: Action
  publish_time: '2021-05-26'
  ticket_number: xxx
- description: New Action - Get Certificate Details
  integration_version: 15.0
  item_name: Get Certificate Details
  item_type: Action
  publish_time: '2021-07-14'
  ticket_number: xxx
- description: New! DNS Lookup - Will perform DNS lookups on IPs and hostnames.
  integration_version: 16.0
  item_name: 'Get Certificate Details '
  item_type: Action
  publish_time: '2021-07-14'
  ticket_number: xxx
  new: true
- description: Fixed Action - Get Certificate Details
  integration_version: 17.0
  item_name: Get Certificate Details
  item_type: Action
  publish_time: '2021-07-18'
  ticket_number: xxx
- description: Added Dependency 'pyOpenSSL' to Tool
  integration_version: 18.0
  item_name: Tools
  item_type: Integration
  publish_time: '2021-07-18'
  ticket_number: xxx
- description: 'Bug Fix: Create Entities with Separator did not respect the separator
    field.'
  integration_version: 19.0
  item_name: Create Entities with Separator
  item_type: Action
  publish_time: '2021-10-08'
  ticket_number: xxx
- description: 'New! Delay Playbook V2: Now supports a CRON schedule.'
  integration_version: 20.0
  item_name: Delay Playbook V2
  item_type: Action
  publish_time: '2021-10-13'
  ticket_number: xxx
  new: true
- description: 'New! Attach Playbook to Alert: Attach a playbook or block by a placeholder.'
  integration_version: 21.0
  item_name: Attach Playbook to Alert
  item_type: Action
  publish_time: '2021-10-27'
  ticket_number: xxx
  new: true
- description: 'New! Wait for Playbook to Complete: Pause a playbook until another
    playbook or block finishes.'
  integration_version: 21.0
  item_name: Wait for Playbook to Complete
  item_type: Action
  publish_time: '2021-10-27'
  ticket_number: xxx
  new: true
- description: Update! Extract URL Domain fixed to return valid domains.
  integration_version: 22.0
  item_name: Extract URL Domain
  item_type: Action
  publish_time: '2021-10-28'
  ticket_number: xxx
- description: Bug Fix! Extract URL Domain Fixed to add correct source_entity_type
  integration_version: 23.0
  item_name: Extract URL Domain
  item_type: Action
  publish_time: '2021-10-29'
  ticket_number: xxx
- description: Update! Create Entity Relationships - Now supports adding enrichment.
  integration_version: 24.0
  item_name: Create Entity Relationships
  item_type: Action
  publish_time: '2021-11-02'
  ticket_number: xxx
- description: Update! Update Alert Score - Updated to match platform SDK.
  integration_version: 25.0
  item_name: Update Alert Score
  item_type: Action
  publish_time: '2021-11-29'
  ticket_number: xxx
- description: Update! Set Context Values - Support for Global values.
  integration_version: 26.0
  item_name: Set Context Values
  item_type: Action
  publish_time: '2021-12-14'
  ticket_number: xxx
- description: Update! Get Context Values - Support for Global values.
  integration_version: 26.0
  item_name: Get Context Values
  item_type: Action
  publish_time: '2021-12-14'
  ticket_number: xxx
- description: Update! Get Context Values - Fix for missing keys.
  integration_version: 27.0
  item_name: Get Context Values
  item_type: Action
  publish_time: '2021-12-22'
  ticket_number: xxx
- description: Update! Find First Alert - Support now for Siemplify 6.x
  integration_version: 28.0
  item_name: Find First Alert
  item_type: Action
  publish_time: '2022-01-14'
  ticket_number: xxx
- description: New Action! Spell Check String - Checks the spelling of all words in
    a string and returns the accuracy.
  integration_version: 30.0
  item_name: Spell Check String
  item_type: Action
  publish_time: '2022-01-25'
  ticket_number: xxx
  new: true
- description: New Action! Look-A-Like Domains - Compare domain entities against the
    list of domains defined for the environment.
  integration_version: 30.0
  item_name: Look-A-Like Domains
  item_type: Action
  publish_time: '2022-01-25'
  ticket_number: xxx
  new: true
- description: Update Action! Create Entity Relationships - Added a new parameter
    'Separator' for separating multiple Entity Identifiers and Target Entity Identifiers.
  integration_version: 30.0
  item_name: Create Entity Relationships
  item_type: Action
  publish_time: '2022-01-25'
  ticket_number: xxx
- description: New Action! Add Alert Scoring Information - This action will add an
    entry to the alert scoring database. The scores can be used to determine overall
    severity of an alert. Optional tag added to case.
  integration_version: 31.0
  item_name: Add Alert Scoring Information
  item_type: Action
  publish_time: '2022-02-04'
  ticket_number: xxx
  new: true
- description: New Action! Search Text - Search for the 'Search For' parameter in
    the input text or loop through the 'Search For Regex' list and find matches in
    the input text.
  integration_version: 31.0
  item_name: Search Text
  item_type: Action
  publish_time: '2022-02-04'
  ticket_number: xxx
  new: true
- description: FIX! Spell Check String - Fix to fail cleanly when input string is
    empty.
  integration_version: 31.0
  item_name: Spell Check String
  item_type: Action
  publish_time: '2022-01-25'
  ticket_number: xxx
- description: FIX! Update Alert Score - Fix to work properly with an alert with existing
    score.
  integration_version: 32.0
  item_name: Update Alert Score
  item_type: Action
  publish_time: '2022-02-23'
  ticket_number: xxx
- description: New Action! Check List Subset - Check if one list is a subset of another
    list.
  integration_version: 33.0
  item_name: Update Alert Score
  item_type: Action
  publish_time: '2022-02-23'
  ticket_number: xxx
- description: Align Async actions to Siemplify 6.1
  integration_version: 34.0
  item_name: Update Alert Score
  item_type: Action
  publish_time: '2022-07-10'
  ticket_number: xxx
- description: Update! Close Cases Based On Search - Support for SaaS.
  integration_version: 35.0
  item_name: Close Cases Based On Search
  item_type: Job
  publish_time: '2022-09-23'
  ticket_number: xxx
- description: New Action! Append to Context Value
  integration_version: 36.0
  item_name: Append to Context Value
  item_type: action
  publish_time: '2022-10-14'
  ticket_number: xxx
- description: Fix! Delay Playbook and Delay Playbook V2 updated to support platform
    changes.
  integration_version: 37.0
  item_name: Delay Playbook
  item_type: action
  publish_time: '2022-10-28'
  ticket_number: xxx
- description: Fix! Delay Playbook and Delay Playbook V2 updated to support additional
    time formats.
  integration_version: 38.0
  item_name: Delay Playbook
  item_type: action
  publish_time: '2022-11-09'
  ticket_number: xxx
- description: New Action! Attach a playbook to all alerts in the case.
  integration_version: 39.0
  item_name: Attach Playbook to All Case Alerts
  item_type: action
  publish_time: '2023-01-16'
  ticket_number: xxx
- description: Fix! Append to Context Value - fixed bug when Scope set to 'Global'.
  integration_version: 40.0
  item_name: Append to Context Value
  item_type: action
  publish_time: '2023-02-07'
  ticket_number: xxx
- description: Fix! Change Case Name - Would run on last alert if 'Only if First Alert'
    selected.  Fix to run correctly on first alert.
  integration_version: 41.0
  item_name: Change Case Name
  item_type: action
  publish_time: '2023-02-10'
  ticket_number: xxx
- description: Fix! Newer API for Close cases based on search
  integration_version: 42.0
  item_name: Close Cases Based On Search
  item_type: job
  publish_time: '2023-04-20'
  ticket_number: xxx
- description: New! Convert into Simulated case - Converts a case into a simulated
    case that can be loaded into the SOAR platform.
  integration_version: 43.0
  item_name: Convert into Simulated Case
  item_type: action
  publish_time: '2023-05-16'
  ticket_number: xxx
  new: true
- description: New! Tag Untouched Cases - Tags cases that have not been modified within
    a threshold.
  integration_version: 44.0
  item_name: Tag Untouched Cases
  item_type: job
  publish_time: '2023-05-17'
  ticket_number: xxx
  new: true
- description: Update! DNS Lookup now supports looking up multiple DNS record types.
  integration_version: 45.0
  item_name: DNS Lookup
  item_type: action
  publish_time: '2023-05-18'
  ticket_number: xxx
- description: Update! Create Entity Relationships now works with lowercase target
    entities.
  integration_version: 46.0
  item_name: Create Entity Relationships
  item_type: action
  publish_time: '2023-06-05'
  ticket_number: xxx
- description: Update! Convert Into Simulated Case - Fixed bug that pushed all simulated
    cases to the case wall.
  integration_version: 47.0
  item_name: Convert Into Simulated Case
  item_type: action
  publish_time: '2023-07-31'
  ticket_number: xxx
- description: Update! Find First Alert - Change from using alert.detected_time to
    alert.creation_time to determine first alert.
  integration_version: 48.0
  item_name: Find First Alert
  item_type: action
  publish_time: '2023-08-22'
  ticket_number: xxx
- description: New! Get Case SLA - Gets the Case SLA and critical SLA in multiple
    formats.
  integration_version: 49.0
  item_name: Get Case SLA
  item_type: action
  publish_time: '2023-11-26'
  ticket_number: xxx
  new: true
- description: Get Case Data - Added support for Case Fields Filter parameter.
  integration_version: 50.0
  item_name: Get Case Data
  item_type: Action
  publish_time: '2024-01-01'
  ticket_number: '317348943'
- description: Fix! Create Entity Relationships - fix handling for case with 0 target
    entities
  integration_version: 51.0
  item_name: Create Entity Relationships
  item_type: Action
  publish_time: '2024-01-05'
  ticket_number: '318191155'
- description: Get Case Data - Fields Filter fixes and improvements.
  integration_version: 52.0
  item_name: Get Case Data
  item_type: Action
  publish_time: '2024-01-11'
  ticket_number: '317348943'
- description: New Action Added - Unflatten JSON.
  integration_version: 53.0
  item_name: Unflatten JSON
  item_type: Action
  publish_time: '2024-01-15'
  ticket_number: '317625892'
  new: true
- description: Append To Context Value - Fixed repeated values when appending to a
    case scope
  integration_version: 54.0
  item_name: Append To Context Value
  item_type: Action
  publish_time: '2024-02-29'
  ticket_number: '296349335'
- description: Create Siemplify Task - Replace deprecated get_system_info usage
  integration_version: 55.0
  item_name: Create Siemplify Task
  item_type: Action
  publish_time: '2024-04-10'
  ticket_number: '329632417'
- description: Create Siemplify Task - Fixed an issue when marking task as done in
    the case wall
  integration_version: 55.0
  item_name: Create Siemplify Task
  item_type: Action
  publish_time: '2024-04-10'
  ticket_number: '327072293'
- description: Add Alert Scoring Information - Removed unused case tag parameter
  integration_version: 55.0
  item_name: Add Alert Scoring Information
  item_type: Action
  publish_time: '2024-04-10'
  ticket_number: '308220041'
- description: Create Entity Relationships - REGRESSIVE! - Action was updated to ignore
    case while creating entity relationship.
  integration_version: 56.0
  item_name: Create Entity Relationships
  item_type: Action
  publish_time: '2024-06-13'
  ticket_number: '307830012'
  regressive: true
- description: Lock Playbook, Wait for Playbook to Complete - Action updates.
  integration_version: 57.0
  item_name: Lock Playbook, Wait for Playbook to Complete
  item_type: Action
  publish_time: '2024-09-25'
  ticket_number: '365940223'
- description: 'Important - Updated the integration code to work with Python version
    3.11. To ensure compatibility and avoid disruptions, follow the upgrade best practices
    described in the following document: https://cloud.google.com/chronicle/docs/soar/respond/integrations-setup/upgrade-python-versions'
  integration_version: 58.0
  item_name: Tools
  item_type: Integration
  publish_time: '2024-12-26'
  ticket_number: ''
- description: Tools Integration - New action added - Delay Playbook Synchronous
  integration_version: 59.0
  item_name: Delay Playbook Synchronous
  item_type: Action
  publish_time: '2025-01-22'
  ticket_number: '389857373'
  new: true
- description: Attach Playbook To Alert - Expanded capabilities of the action.
  integration_version: 60.0
  item_name: Attach Playbook to Alert
  item_type: Action
  publish_time: '2025-02-05'
  ticket_number: '371570812'
- description: Spell Check String - Updated input handling.
  integration_version: 61.0
  item_name: Spell Check String
  item_type: Action
  publish_time: '2025-02-19'
  ticket_number: '395041566'
- description: Get Certificate Details - Updated support for TLS.
  integration_version: 62.0
  item_name: Get Certificate Details
  item_type: Action
  publish_time: '2025-03-19'
  ticket_number: '401032232'
- description: Integration - Regressive! All integration items were updated to comply
    with Marketplace requirements. If you've made any custom changes to the official
    integration items, make sure to copy them before upgrading as they will be irreversible
    overwritten otherwise.
  integration_version: 63.0
  item_name: Tools
  item_type: Integration
  publish_time: '2025-03-24'
  ticket_number: '405144847'
  regressive: true
- description: Extract URL Domain - Fixed Extract URL domain with subdomains
  integration_version: 64.0
  item_name: Extract URL Domain
  item_type: Action
  publish_time: '2025-04-16'
  ticket_number: '404951078'
- description: Extract URL Domain - Updated handling of domains.
  integration_version: 65.0
  item_name: Extract URL Domain
  item_type: Action
  publish_time: '2025-06-18'
  ticket_number: '419113107'
- description: Set Context Value, Get Context Value - Fix issues with parameters DDL
    values.
  integration_version: 66.0
  item_name: Set Context Value, Get Context Value
  item_type: Action
  publish_time: '2025-06-26'
  ticket_number: '426240792'
- description: REGRESSIVE! Get Original Alert Json - Updated sample json values.
  integration_version: 67.0
  item_name: Get Original Alert Json
  item_type: Action
  publish_time: '2025-08-13'
  ticket_number: '433939306'
  regressive: true
- description: Get Certificate Details - Security and Reliability Update for SSL Certificate
    Handling.
  integration_version: 68.0
  item_name: Get Certificate Details
  item_type: Action
  publish_time: '2025-08-03'
  ticket_number: '435106563'
- description: Integration - Refactored the code to work with updated API.
  integration_version: 68.0
  item_name: Tools
  item_type: Integration
  publish_time: '2025-09-03'
  ticket_number: '432162390'
<<<<<<< HEAD
- description: Get Integration Instances - Refactored the action.
  integration_version: 70.0
  item_name: Get Integration Instances
  item_type: Action
  publish_time: '2025-12-10'
  ticket_number: '464366166'
=======
- description: Create Siemplify Task - Added ability to provide explicit due date.
  integration_version: 70.0
  item_name: Tools
  item_type: Action
  publish_time: '2025-12-10'
  ticket_number: '462389325'
- description: Lock Playbook, Wait for Playbook to Complete - Updated playbook status tracking mechanism.
  integration_version: 70.0
  item_name: Tools
  item_type: Action
  publish_time: '2025-12-10'
  ticket_number: '461424633'
>>>>>>> 35b2bb31
<|MERGE_RESOLUTION|>--- conflicted
+++ resolved
@@ -524,14 +524,12 @@
   item_type: Integration
   publish_time: '2025-09-03'
   ticket_number: '432162390'
-<<<<<<< HEAD
 - description: Get Integration Instances - Refactored the action.
   integration_version: 70.0
   item_name: Get Integration Instances
   item_type: Action
   publish_time: '2025-12-10'
   ticket_number: '464366166'
-=======
 - description: Create Siemplify Task - Added ability to provide explicit due date.
   integration_version: 70.0
   item_name: Tools
@@ -543,5 +541,4 @@
   item_name: Tools
   item_type: Action
   publish_time: '2025-12-10'
-  ticket_number: '461424633'
->>>>>>> 35b2bb31
+  ticket_number: '461424633'