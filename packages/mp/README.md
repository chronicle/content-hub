--- conflicted
+++ resolved
@@ -80,12 +80,7 @@
 mp dev-env deploy <integration_name>
 ```
 
-<<<<<<< HEAD
-- `<integration_name>`: The name of the integration directory under `integrations/commercial` or
-  `integrations/third_party`.
-=======
 - `<integration_name>`: The name of the integration directory under `integrations/commercial` or `integrations/third_party`.
->>>>>>> 8f8b2cba
 
 ## License
 
